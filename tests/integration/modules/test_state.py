--- conflicted
+++ resolved
@@ -12,11 +12,7 @@
 # Import Salt Testing libs
 from tests.support.case import ModuleCase
 from tests.support.unit import skipIf
-<<<<<<< HEAD
-from tests.support.paths import TMP, TMP_PILLAR_TREE
-=======
-from tests.support.paths import TMP, FILES
->>>>>>> 6a4c0b8a
+from tests.support.paths import FILES, TMP, TMP_PILLAR_TREE
 from tests.support.mixins import SaltReturnAssertsMixin
 
 # Import Salt libs
