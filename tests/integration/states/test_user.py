# -*- coding: utf-8 -*-

'''
tests for user state
user absent
user present
user present with custom homedir
'''

# Import Python libs
from __future__ import absolute_import, print_function, unicode_literals
import os
import sys
from random import randint

# Import Salt Testing libs
from tests.support.case import ModuleCase
from tests.support.unit import skipIf
from tests.support.helpers import destructiveTest, requires_system_grains, skip_if_not_root
from tests.support.mixins import SaltReturnAssertsMixin

# Import Salt libs
import salt.utils.platform

<<<<<<< HEAD
if salt.utils.platform.is_darwin():
=======
try:
    import grp
except ImportError:
    grp = None

if salt.utils.is_darwin():
>>>>>>> 689c231d
    USER = 'macuser'
    GROUP = 'macuser'
    GID = randint(400, 500)
    NOGROUPGID = randint(400, 500)
elif salt.utils.platform.is_windows():
    USER = 'winuser'
    GROUP = 'winuser'
    GID = randint(400, 500)
    NOGROUPGID = randint(400, 500)
else:
    USER = 'nobody'
    GROUP = 'nobody'
    GID = 'nobody'
    NOGROUPGID = 'nogroup'


@destructiveTest
@skip_if_not_root
class UserTest(ModuleCase, SaltReturnAssertsMixin):
    '''
    test for user absent
    '''
    user_name = 'salt-test'
    user_home = '/var/lib/{0}'.format(user_name) if not salt.utils.platform.is_windows() else os.path.join('tmp', user_name)

    def test_user_absent(self):
        ret = self.run_state('user.absent', name='unpossible')
        self.assertSaltTrueReturn(ret)

    def test_user_if_present(self):
        ret = self.run_state('user.present', name=USER)
        self.assertSaltTrueReturn(ret)

    def test_user_if_present_with_gid(self):
        if self.run_function('group.info', [USER]):
            ret = self.run_state('user.present', name=USER, gid=GID)
        elif self.run_function('group.info', ['nogroup']):
            ret = self.run_state('user.present', name=USER, gid=NOGROUPGID)
        else:
            self.skipTest(
                'Neither \'nobody\' nor \'nogroup\' are valid groups'
            )
        self.assertSaltTrueReturn(ret)

    def test_user_not_present(self):
        '''
        This is a DESTRUCTIVE TEST it creates a new user on the minion.
        And then destroys that user.
        Assume that it will break any system you run it on.
        '''
        ret = self.run_state('user.present', name=self.user_name)
        self.assertSaltTrueReturn(ret)

    def test_user_present_when_home_dir_does_not_18843(self):
        '''
        This is a DESTRUCTIVE TEST it creates a new user on the minion.
        And then destroys that user.
        Assume that it will break any system you run it on.
        '''
        if salt.utils.platform.is_darwin():
            HOMEDIR = '/Users/home_of_' + self.user_name
        else:
            HOMEDIR = '/home/home_of_' + self.user_name
        ret = self.run_state('user.present', name=self.user_name,
                             home=HOMEDIR)
        self.assertSaltTrueReturn(ret)

        self.run_function('file.absent', name=HOMEDIR)
        ret = self.run_state('user.present', name=self.user_name,
                             home=HOMEDIR)
        self.assertSaltTrueReturn(ret)

    @requires_system_grains
    def test_user_present_nondefault(self, grains=None):
        '''
        This is a DESTRUCTIVE TEST it creates a new user on the on the minion.
        '''
        ret = self.run_state('user.present', name=self.user_name,
                             home=self.user_home)
        self.assertSaltTrueReturn(ret)
        ret = self.run_function('user.info', [self.user_name])
        self.assertReturnNonEmptySaltType(ret)
        if salt.utils.platform.is_windows():
            group_name = self.run_function('user.list_groups', [self.user_name])
        else:
            group_name = grp.getgrgid(ret['gid']).gr_name

        if not salt.utils.platform.is_darwin() and not salt.utils.platform.is_windows():
            self.assertTrue(os.path.isdir(self.user_home))
        if grains['os_family'] in ('Suse',):
            self.assertEqual(group_name, 'users')
        elif grains['os_family'] == 'MacOS':
            self.assertEqual(group_name, 'staff')
        elif salt.utils.platform.is_windows():
            self.assertEqual([], group_name)
        else:
            self.assertEqual(group_name, self.user_name)

    @skipIf(salt.utils.platform.is_windows(), 'windows minion does not support gid_from_name')
    @requires_system_grains
    def test_user_present_gid_from_name_default(self, grains=None):
        '''
        This is a DESTRUCTIVE TEST. It creates a new user on the on the minion.
        This is an integration test. Not all systems will automatically create
        a group of the same name as the user, but I don't have access to any.
        If you run the test and it fails, please fix the code it's testing to
        work on your operating system.
        '''
        # MacOS users' primary group defaults to staff (20), not the name of
        # user
        gid_from_name = False if grains['os_family'] == 'MacOS' else True

        ret_user_present = self.run_state('user.present', name=self.user_name,
                             gid_from_name=gid_from_name, home=self.user_home)

        if gid_from_name:
            self.assertSaltFalseReturn(ret_user_present)
            ret_user_present = ret_user_present[next(iter(ret_user_present))]
            self.assertTrue('is not present' in ret_user_present['comment'])
        else:
            self.assertSaltTrueReturn(ret_user_present)
            ret_user_info = self.run_function('user.info', [self.user_name])
            self.assertReturnNonEmptySaltType(ret_user_info)
            group_name = grp.getgrgid(ret_user_info['gid']).gr_name
            if not salt.utils.platform.is_darwin():
                self.assertTrue(os.path.isdir(self.user_home))
            if grains['os_family'] in ('Suse',):
                self.assertEqual(group_name, 'users')
            elif grains['os_family'] == 'MacOS':
                self.assertEqual(group_name, 'staff')
            else:
                self.assertEqual(group_name, self.user_name)

    @skipIf(salt.utils.platform.is_windows(), 'windows minion does not support gid_from_name')
    def test_user_present_gid_from_name(self):
        '''
        This is a DESTRUCTIVE TEST it creates a new user on the on the minion.
        This is a unit test, NOT an integration test. We create a group of the
        same name as the user beforehand, so it should all run smoothly.
        '''
        ret = self.run_state('group.present', name=self.user_name)
        self.assertSaltTrueReturn(ret)
        ret = self.run_state('user.present', name=self.user_name,
                             gid_from_name=True, home=self.user_home)
        self.assertSaltTrueReturn(ret)

        ret = self.run_function('user.info', [self.user_name])
        self.assertReturnNonEmptySaltType(ret)
        group_name = grp.getgrgid(ret['gid']).gr_name

        if not salt.utils.platform.is_darwin():
            self.assertTrue(os.path.isdir(self.user_home))
        self.assertEqual(group_name, self.user_name)
        ret = self.run_state('user.absent', name=self.user_name)
        self.assertSaltTrueReturn(ret)
        ret = self.run_state('group.absent', name=self.user_name)
        self.assertSaltTrueReturn(ret)

    @skipIf(sys.getfilesystemencoding().startswith('ANSI'), 'A system encoding which supports Unicode characters must be set. Current setting is: {0}. Try setting $LANG=\'en_US.UTF-8\''.format(sys.getfilesystemencoding()))
    def test_user_present_unicode(self):
        '''
        This is a DESTRUCTIVE TEST it creates a new user on the on the minion.

        It ensures that unicode GECOS data will be properly handled, without
        any encoding-related failures.
        '''
        ret = self.run_state(
            'user.present',
            name=self.user_name,
            fullname='Sålt Test',
            roomnumber='①②③',
            workphone='١٢٣٤',
            homephone='६७८'
        )
        self.assertSaltTrueReturn(ret)
        # Ensure updating a user also works
        ret = self.run_state(
            'user.present',
            name=self.user_name,
            fullname='Sølt Test',
            roomnumber='①③②',
            workphone='٣٤١٢',
            homephone='६८७'
        )
        self.assertSaltTrueReturn(ret)

    @skipIf(salt.utils.platform.is_windows(), 'windows minon does not support roomnumber or phone')
    def test_user_present_gecos(self):
        '''
        This is a DESTRUCTIVE TEST it creates a new user on the on the minion.

        It ensures that numeric GECOS data will be properly coerced to strings,
        otherwise the state will fail because the GECOS fields are written as
        strings (and show up in the user.info output as such). Thus the
        comparison will fail, since '12345' != 12345.
        '''
        ret = self.run_state(
            'user.present',
            name=self.user_name,
            fullname=12345,
            roomnumber=123,
            workphone=1234567890,
            homephone=1234567890
        )
        self.assertSaltTrueReturn(ret)

    @skipIf(salt.utils.platform.is_windows(), 'windows minon does not support roomnumber or phone')
    def test_user_present_gecos_none_fields(self):
        '''
        This is a DESTRUCTIVE TEST it creates a new user on the on the minion.

        It ensures that if no GECOS data is supplied, the fields will be coerced
        into empty strings as opposed to the string "None".
        '''
        ret = self.run_state(
            'user.present',
            name=self.user_name,
            fullname=None,
            roomnumber=None,
            workphone=None,
            homephone=None
        )
        self.assertSaltTrueReturn(ret)

        ret = self.run_function('user.info', [self.user_name])
        self.assertReturnNonEmptySaltType(ret)
        self.assertEqual('', ret['fullname'])
        # MacOS does not supply the following GECOS fields
        if not salt.utils.platform.is_darwin():
            self.assertEqual('', ret['roomnumber'])
            self.assertEqual('', ret['workphone'])
            self.assertEqual('', ret['homephone'])

    def tearDown(self):
        if salt.utils.platform.is_darwin():
            check_user = self.run_function('user.list_users')
            if USER in check_user:
                del_user = self.run_function('user.delete', [USER], remove=True)
        self.assertSaltTrueReturn(
            self.run_state('user.absent', name=self.user_name)
        )<|MERGE_RESOLUTION|>--- conflicted
+++ resolved
@@ -22,16 +22,12 @@
 # Import Salt libs
 import salt.utils.platform
 
-<<<<<<< HEAD
-if salt.utils.platform.is_darwin():
-=======
 try:
     import grp
 except ImportError:
     grp = None
 
-if salt.utils.is_darwin():
->>>>>>> 689c231d
+if salt.utils.platform.is_darwin():
     USER = 'macuser'
     GROUP = 'macuser'
     GID = randint(400, 500)
