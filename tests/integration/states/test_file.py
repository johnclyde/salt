--- conflicted
+++ resolved
@@ -2300,8 +2300,6 @@
         self.assertTrue(os.path.exists(dest))
         self.assertTrue(filecmp.cmp(source, dest))
 
-<<<<<<< HEAD
-=======
         os.remove(source)
         os.remove(dest)
 
@@ -2326,7 +2324,6 @@
             assert user_check == user
             assert salt.utils.normalize_mode(mode_check) == mode
 
->>>>>>> 0c0c05c2
     def test_contents_pillar_with_pillar_list(self):
         '''
         This tests for any regressions for this issue:
