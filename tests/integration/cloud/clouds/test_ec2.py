# -*- coding: utf-8 -*-
'''
    :codeauthor: Nicole Thomas <nicole@saltstack.com>
'''

# Import Python Libs
from __future__ import absolute_import, print_function, unicode_literals
import os
import yaml

# Import Salt Libs
from salt.config import cloud_providers_config
import salt.utils.cloud
import salt.utils.files
import salt.utils.yaml

# Import Salt Testing Libs
from tests.support.case import ShellCase
from tests.support.paths import FILES
from tests.support.helpers import expensiveTest, generate_random_name
from tests.support.unit import skipIf
from tests.support import win_installer


# Create the cloud instance name to be used throughout the tests
INSTANCE_NAME = generate_random_name('CLOUD-TEST-')
PROVIDER_NAME = 'ec2'
HAS_WINRM = salt.utils.cloud.HAS_WINRM and salt.utils.cloud.HAS_SMB
TIMEOUT = 1200


class EC2Test(ShellCase):
    '''
    Integration tests for the EC2 cloud provider in Salt-Cloud
    '''


    def _installer_name(self):
        '''
        Determine the downloaded installer name by searching the files
        directory for the firt file that loosk like an installer.
        '''
        for path, dirs, files in os.walk(FILES):
            for file in files:
                if file.startswith(win_installer.PREFIX):
                    return file
            break
        return

    def _fetch_latest_installer(self):
        '''
        Download the latest Windows installer executable
        '''
        name = win_installer.latest_installer_name()
        path = os.path.join(FILES, name)
        with salt.utils.files.fopen(path, 'wb') as fp:
            win_installer.download_and_verify(fp, name)
        return name

    def _ensure_installer(self):
        '''
        Make sure the testing environment has a Windows installer executbale.
        '''
        name = self._installer_name()
        if name:
            return name
        return self._fetch_latest_installer()

    @expensiveTest
    def setUp(self):
        '''
        Sets up the test requirements
        '''
        super(EC2Test, self).setUp()

        # check if appropriate cloud provider and profile files are present
        profile_str = 'ec2-config'
        providers = self.run_cloud('--list-providers')

        if profile_str + ':' not in providers:
            self.skipTest(
                'Configuration file for {0} was not found. Check {0}.conf files '
                'in tests/integration/files/conf/cloud.*.d/ to run these tests.'
                .format(PROVIDER_NAME)
            )

        # check if id, key, keyname, securitygroup, private_key, location,
        # and provider are present
        config = cloud_providers_config(
            os.path.join(
                FILES,
                'conf',
                'cloud.providers.d',
                PROVIDER_NAME + '.conf'
            )
        )

        id_ = config[profile_str][PROVIDER_NAME]['id']
        key = config[profile_str][PROVIDER_NAME]['key']
        key_name = config[profile_str][PROVIDER_NAME]['keyname']
<<<<<<< HEAD
=======
        sec_group = config[profile_str][PROVIDER_NAME]['securitygroupname'][0]
>>>>>>> 84ee7a30
        private_key = config[profile_str][PROVIDER_NAME]['private_key']
        location = config[profile_str][PROVIDER_NAME]['location']
        group_or_subnet = config[profile_str][PROVIDER_NAME].get('securitygroup', '')
        if not group_or_subnet:
            group_or_subnet = config[profile_str][PROVIDER_NAME].get('subnetid', '')

        conf_items = [id_, key, key_name, private_key, location, group_or_subnet]
        missing_conf_item = []

        for item in conf_items:
            if item == '':
                missing_conf_item.append(item)

        if missing_conf_item:
            self.skipTest(
                'An id, key, keyname, security group, private key, and location must '
                'be provided to run these tests. One or more of these elements is '
                'missing. Check tests/integration/files/conf/cloud.providers.d/{0}.conf'
                .format(PROVIDER_NAME)
            )
        self.INSTALLER = self._ensure_installer()

    def override_profile_config(self, name, data):
        conf_path = os.path.join(self.config_dir, 'cloud.profiles.d', 'ec2.conf')
        with salt.utils.files.fopen(conf_path, 'r') as fp:
            conf = yaml.safe_load(fp)
        conf[name].update(data)
        with salt.utils.files.fopen(conf_path, 'w') as fp:
            salt.utils.yaml.safe_dump(conf, fp)

    def copy_file(self, name):
        '''
        Copy a file from tests/integration/files to a test's temporary
        configuration directory. The path to the file which is created will be
        returned.
        '''
        src = os.path.join(FILES, name)
        dst = os.path.join(self.config_dir, name)
        with salt.utils.files.fopen(src, 'rb') as sfp:
            with salt.utils.files.fopen(dst, 'wb') as dfp:
                dfp.write(sfp.read())
        return dst

    def _test_instance(self, profile='ec2-test', debug=False, timeout=TIMEOUT):
        '''
        Tests creating and deleting an instance on EC2 (classic)
        '''

        # create the instance
        cmd = '-p {0}'.format(profile)
        if debug:
            cmd += ' -l debug'
        cmd += ' {0}'.format(INSTANCE_NAME)
        instance = self.run_cloud(cmd, timeout=timeout)
        ret_str = '{0}:'.format(INSTANCE_NAME)

        # check if instance returned with salt installed
        try:
            self.assertIn(ret_str, instance)
        except AssertionError:
            self.run_cloud('-d {0} --assume-yes'.format(INSTANCE_NAME), timeout=timeout)
            raise

        # delete the instance
        delete = self.run_cloud('-d {0} --assume-yes'.format(INSTANCE_NAME), timeout=timeout)
        ret_str = '                    shutting-down'

        # check if deletion was performed appropriately
        try:
            self.assertIn(ret_str, delete)
        except AssertionError:
            raise

    def test_instance_rename(self):
        '''
        Tests creating and renaming an instance on EC2 (classic)
        '''
        # create the instance
        rename = INSTANCE_NAME + '-rename'
        instance = self.run_cloud('-p ec2-test {0} --no-deploy'.format(INSTANCE_NAME), timeout=TIMEOUT)
        ret_str = '{0}:'.format(INSTANCE_NAME)

        # check if instance returned
        try:
            self.assertIn(ret_str, instance)
        except AssertionError:
            self.run_cloud('-d {0} --assume-yes'.format(INSTANCE_NAME), timeout=TIMEOUT)
            raise

        change_name = self.run_cloud('-a rename {0} newname={1} --assume-yes'.format(INSTANCE_NAME, rename), timeout=TIMEOUT)

        check_rename = self.run_cloud('-a show_instance {0} --assume-yes'.format(rename), [rename])
        exp_results = ['        {0}:'.format(rename), '            size:',
                       '            architecture:']
        try:
            for result in exp_results:
                self.assertIn(result, check_rename[0])
        except AssertionError:
            self.run_cloud('-d {0} --assume-yes'.format(INSTANCE_NAME), timeout=TIMEOUT)
            raise

        # delete the instance
        delete = self.run_cloud('-d {0} --assume-yes'.format(rename), timeout=TIMEOUT)
        ret_str = '                    shutting-down'

        # check if deletion was performed appropriately
        self.assertIn(ret_str, delete)

    def test_instance(self):
        '''
        Tests creating and deleting an instance on EC2 (classic)
        '''
        self._test_instance('ec2-test')

    def test_win2012r2_psexec(self):
        '''
        Tests creating and deleting a Windows 2012r2instance on EC2 using
        psexec (classic)
        '''
        # TODO: psexec calls hang and the test fails by timing out. The same
        # same calls succeed when run outside of the test environment.
        self.override_profile_config(
            'ec2-win2012r2-test',
            {
                'use_winrm': False,
                'userdata_file': self.copy_file('windows-firewall-winexe.ps1'),
                'win_installer': self.copy_file(self.INSTALLER),
            },
        )
        self._test_instance('ec2-win2012r2-test', debug=True, timeout=TIMEOUT)

    @skipIf(not HAS_WINRM, 'Skip when winrm dependencies are missing')
    def test_win2012r2_winrm(self):
        '''
        Tests creating and deleting a Windows 2012r2 instance on EC2 using
        winrm (classic)
        '''
        self.override_profile_config(
            'ec2-win2012r2-test',
            {
                'userdata_file': self.copy_file('windows-firewall.ps1'),
                'win_installer': self.copy_file(self.INSTALLER),
                'winrm_ssl_verify': False,
                'use_winrm': True,
            }

        )
        self._test_instance('ec2-win2012r2-test', debug=True, timeout=TIMEOUT)

    def test_win2016_psexec(self):
        '''
        Tests creating and deleting a Windows 2016 instance on EC2 using winrm
        (classic)
        '''
        # TODO: winexe calls hang and the test fails by timing out. The same
        # same calls succeed when run outside of the test environment.
        self.override_profile_config(
            'ec2-win2016-test',
            {
                'use_winrm': False,
                'userdata_file': self.copy_file('windows-firewall-winexe.ps1'),
                'win_installer': self.copy_file(self.INSTALLER),
            },
        )
        self._test_instance('ec2-win2016-test', debug=True, timeout=TIMEOUT)

    @skipIf(not HAS_WINRM, 'Skip when winrm dependencies are missing')
    def test_win2016_winrm(self):
        '''
        Tests creating and deleting a Windows 2016 instance on EC2 using winrm
        (classic)
        '''
        self.override_profile_config(
            'ec2-win2016-test',
            {
                'userdata_file': self.copy_file('windows-firewall.ps1'),
                'win_installer': self.copy_file(self.INSTALLER),
                'winrm_ssl_verify': False,
                'use_winrm': True,
            }

        )
        self._test_instance('ec2-win2016-test', debug=True, timeout=TIMEOUT)

    def tearDown(self):
        '''
        Clean up after tests
        '''
        query = self.run_cloud('--query')
        ret_str = '        {0}:'.format(INSTANCE_NAME)

        # if test instance is still present, delete it
        if ret_str in query:
            self.run_cloud('-d {0} --assume-yes'.format(INSTANCE_NAME), timeout=TIMEOUT)<|MERGE_RESOLUTION|>--- conflicted
+++ resolved
@@ -98,10 +98,6 @@
         id_ = config[profile_str][PROVIDER_NAME]['id']
         key = config[profile_str][PROVIDER_NAME]['key']
         key_name = config[profile_str][PROVIDER_NAME]['keyname']
-<<<<<<< HEAD
-=======
-        sec_group = config[profile_str][PROVIDER_NAME]['securitygroupname'][0]
->>>>>>> 84ee7a30
         private_key = config[profile_str][PROVIDER_NAME]['private_key']
         location = config[profile_str][PROVIDER_NAME]['location']
         group_or_subnet = config[profile_str][PROVIDER_NAME].get('securitygroup', '')
