--- conflicted
+++ resolved
@@ -275,14 +275,10 @@
                 popen_kwargs['cwd'] = os.getcwd()
             if 'env' not in popen_kwargs:
                 popen_kwargs['env'] = os.environ.copy()
-<<<<<<< HEAD
-                popen_kwargs['env'][b'PYTHONPATH'] = os.getcwd().encode()
-=======
                 if sys.version_info[0] < 3:
                     popen_kwargs['env'][b'PYTHONPATH'] = os.getcwd().encode()
                 else:
                     popen_kwargs['env']['PYTHONPATH'] = os.getcwd()
->>>>>>> 41e25a66
         else:
             cmd = 'PYTHONPATH='
             python_path = os.environ.get('PYTHONPATH', None)
