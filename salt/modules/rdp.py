# -*- coding: utf-8 -*-
'''
Manage RDP Service on Windows servers
'''

# Import python libs
import re

# Import salt libs
import salt.utils



def __virtual__():
    '''
    Only works on Windows systems
    '''
    if salt.utils.is_windows():
        return 'rdp'
    return False


def _parse_return_code_powershell(string):
    '''
    return from the input string the return code of the powershell command
    '''
    regex = re.search(r'ReturnValue\s*: (\d*)', string)
    if not regex:
        return False
    else:
        return int(regex.group(1))

def _psrdp(cmd)
    '''
    Create a Win32_TerminalServiceSetting WMI Object as $RDP and execute the command cmd
    returns the STDOUT of the command
    '''
    rdp = '$RDP = Get-WmiObject -Class Win32_TerminalServiceSetting -Namespace root\\CIMV2\\TerminalServices -Computer . -Authentication 6 -ErrorAction Stop'
    return __salt__['cmd.run']('{0} ; {1}'.format(rdp, cmd), shell='powershell')

def enable():
    '''
    Enable RDP the service on the server

    CLI Example:

    .. code-block:: bash

        salt '*' rdp.enable
    '''
<<<<<<< HEAD

    return _parse_return_code_powershell(_psrdp('$RDP.SetAllowTsConnections(1,1)')) == 0
=======
    cmd = 'powershell -InputFormat None -Command "& { $RDP = Get-WmiObject -Class Win32_TerminalServiceSetting -Namespace root\\CIMV2\\TerminalServices -Computer . -Authentication 6 -ErrorAction Stop ; $RDP.SetAllowTsConnections(1,1) }"'
    return _parse_return_code_powershell(__salt__['cmd.run'](cmd)) == 0
>>>>>>> 6fe21440


def disable():
    '''
    Disable RDP the service on the server

    CLI Example:

    .. code-block:: bash

        salt '*' rdp.disable
    '''
<<<<<<< HEAD

    return _parse_return_code_powershell(_psrdp('$RDP.SetAllowTsConnections(0,1)')) == 0
=======
    cmd = 'powershell -InputFormat None -Command "& { $RDP = Get-WmiObject -Class Win32_TerminalServiceSetting -Namespace root\\CIMV2\\TerminalServices -Computer . -Authentication 6 -ErrorAction Stop ; $RDP.SetAllowTsConnections(0,1) }"'
    return _parse_return_code_powershell(__salt__['cmd.run'](cmd)) == 0
>>>>>>> 6fe21440


def status():
    '''
    Show if rdp is enabled on the server

    CLI Example:

    .. code-block:: bash

        salt '*' rdp.status
    '''
<<<<<<< HEAD

    out = int(_psrdp('echo $RDP.AllowTSConnections').strip())
=======
    cmd = 'powershell -InputFormat None -Command "& { $RDP = Get-WmiObject -Class Win32_TerminalServiceSetting -Namespace root\\CIMV2\\TerminalServices -Computer . -Authentication 6 -ErrorAction Stop ; echo $RDP.AllowTSConnections }"'
    out = int(__salt__['cmd.run'](cmd).strip())
>>>>>>> 6fe21440
    return out != 0<|MERGE_RESOLUTION|>--- conflicted
+++ resolved
@@ -8,7 +8,6 @@
 
 # Import salt libs
 import salt.utils
-
 
 
 def __virtual__():
@@ -24,6 +23,7 @@
     '''
     return from the input string the return code of the powershell command
     '''
+    
     regex = re.search(r'ReturnValue\s*: (\d*)', string)
     if not regex:
         return False
@@ -48,13 +48,8 @@
 
         salt '*' rdp.enable
     '''
-<<<<<<< HEAD
 
     return _parse_return_code_powershell(_psrdp('$RDP.SetAllowTsConnections(1,1)')) == 0
-=======
-    cmd = 'powershell -InputFormat None -Command "& { $RDP = Get-WmiObject -Class Win32_TerminalServiceSetting -Namespace root\\CIMV2\\TerminalServices -Computer . -Authentication 6 -ErrorAction Stop ; $RDP.SetAllowTsConnections(1,1) }"'
-    return _parse_return_code_powershell(__salt__['cmd.run'](cmd)) == 0
->>>>>>> 6fe21440
 
 
 def disable():
@@ -67,13 +62,8 @@
 
         salt '*' rdp.disable
     '''
-<<<<<<< HEAD
 
     return _parse_return_code_powershell(_psrdp('$RDP.SetAllowTsConnections(0,1)')) == 0
-=======
-    cmd = 'powershell -InputFormat None -Command "& { $RDP = Get-WmiObject -Class Win32_TerminalServiceSetting -Namespace root\\CIMV2\\TerminalServices -Computer . -Authentication 6 -ErrorAction Stop ; $RDP.SetAllowTsConnections(0,1) }"'
-    return _parse_return_code_powershell(__salt__['cmd.run'](cmd)) == 0
->>>>>>> 6fe21440
 
 
 def status():
@@ -86,11 +76,6 @@
 
         salt '*' rdp.status
     '''
-<<<<<<< HEAD
 
     out = int(_psrdp('echo $RDP.AllowTSConnections').strip())
-=======
-    cmd = 'powershell -InputFormat None -Command "& { $RDP = Get-WmiObject -Class Win32_TerminalServiceSetting -Namespace root\\CIMV2\\TerminalServices -Computer . -Authentication 6 -ErrorAction Stop ; echo $RDP.AllowTSConnections }"'
-    out = int(__salt__['cmd.run'](cmd).strip())
->>>>>>> 6fe21440
     return out != 0