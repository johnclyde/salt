# -*- coding: utf-8 -*-
'''
Support for YUM/DNF

.. note::
    This module makes heavy use of the **repoquery** utility, from the
    yum-utils_ package. This package will be installed as a dependency if salt
    is installed via EPEL. However, if salt has been installed using pip, or a
    host is being managed using salt-ssh, then as of version 2014.7.0
    yum-utils_ will be installed automatically to satisfy this dependency.

    DNF is fully supported as of version 2015.5.10 and 2015.8.4 (partial
    support for DNF was initially added in 2015.8.0), and DNF is used
    automatically in place of YUM in Fedora 22 and newer. For these versions,
    repoquery is available from the ``dnf-plugins-core`` package.

    .. _yum-utils: http://yum.baseurl.org/wiki/YumUtils

'''

# Import python libs
from __future__ import absolute_import
import copy
import fnmatch
<<<<<<< HEAD
import itertools
=======
>>>>>>> 1c699a16
import logging
import os
import re
import string
from distutils.version import LooseVersion as _LooseVersion  # pylint: disable=no-name-in-module,import-error

# pylint: disable=import-error,redefined-builtin
# Import 3rd-party libs
from salt.ext import six
from salt.ext.six.moves import zip

try:
    import yum
    HAS_YUM = True
except ImportError:
    from salt.ext.six.moves import configparser
    HAS_YUM = False

try:
    import rpmUtils.miscutils
    HAS_RPMUTILS = True
except ImportError:
    HAS_RPMUTILS = False
# pylint: enable=import-error,redefined-builtin

# Import salt libs
import salt.utils
import salt.utils.itertools
import salt.utils.decorators as decorators
import salt.utils.pkg.rpm
from salt.exceptions import (
    CommandExecutionError, MinionError, SaltInvocationError
)

log = logging.getLogger(__name__)

<<<<<<< HEAD
=======
__QUERYFORMAT = '%{NAME}_|-%{VERSION}_|-%{RELEASE}_|-%{ARCH}_|-%{REPOID}'

# These arches compiled from the rpmUtils.arch python module source
__ARCHES_64 = ('x86_64', 'athlon', 'amd64', 'ia32e', 'ia64', 'geode')
__ARCHES_32 = ('i386', 'i486', 'i586', 'i686')
__ARCHES_PPC = ('ppc', 'ppc64', 'ppc64iseries', 'ppc64pseries')
__ARCHES_S390 = ('s390', 's390x')
__ARCHES_SPARC = (
    'sparc', 'sparcv8', 'sparcv9', 'sparcv9v', 'sparc64', 'sparc64v'
)
__ARCHES_ALPHA = (
    'alpha', 'alphaev4', 'alphaev45', 'alphaev5', 'alphaev56',
    'alphapca56', 'alphaev6', 'alphaev67', 'alphaev68', 'alphaev7'
)
__ARCHES_ARM = ('armv5tel', 'armv5tejl', 'armv6l', 'armv7l')
__ARCHES_SH = ('sh3', 'sh4', 'sh4a')

__ARCHES = __ARCHES_64 + __ARCHES_32 + __ARCHES_PPC + __ARCHES_S390 + \
    __ARCHES_ALPHA + __ARCHES_ARM + __ARCHES_SH

__HOLD_PATTERN = r'\w+(?:[.-][^-]+)*'

>>>>>>> 1c699a16
# Define the module's virtual name
__virtualname__ = 'pkg'


def __virtual__():
    '''
    Confine this module to yum based systems
    '''
    if __opts__.get('yum_provider') == 'yumpkg_api':
        return False
    try:
        os_grain = __grains__['os'].lower()
        os_family = __grains__['os_family'].lower()
    except Exception:
        return False

    enabled = ('amazon', 'xcp', 'xenserver')

    if os_family == 'redhat' or os_grain in enabled:
        return __virtualname__
    return False


<<<<<<< HEAD
def _strip_headers(output, *args):
    if not args:
        args_lc = ('installed packages',
                   'available packages',
                   'updated packages',
                   'upgraded packages')
    else:
        args_lc = [x.lower() for x in args]
    ret = ''
    for line in salt.utils.itertools.split(output, '\n'):
        if line.lower() not in args_lc:
            ret += line + '\n'
=======
def _get_hold(line, pattern=__HOLD_PATTERN, full=True):
    '''
    Resolve a package name from a line containing the hold expression. If the
    regex is not matched, None is returned.

    yum ==> 2:vim-enhanced-7.4.629-5.el6.*
    dnf ==> vim-enhanced-2:7.4.827-1.fc22.*
    '''
    if full:
        if _yum() == 'dnf':
            lock_re = r'({0}-\S+)'.format(pattern)
        else:
            lock_re = r'(\d+:{0}-\S+)'.format(pattern)
    else:
        if _yum() == 'dnf':
            lock_re = r'({0}-\S+)'.format(pattern)
        else:
            lock_re = r'\d+:({0}-\S+)'.format(pattern)

    match = re.search(lock_re, line)
    if match:
        if not full:
            woarch = match.group(1).rsplit('.', 1)[0]
            worel = woarch.rsplit('-', 1)[0]
            return worel.rsplit('-', 1)[0]
        else:
            return match.group(1)
    return None


def _parse_pkginfo(line):
    '''
    A small helper to parse a repoquery; returns a namedtuple
    '''
    # Importing `collections` here since this function is re-namespaced into
    # another module
    import collections
    pkginfo = collections.namedtuple(
        'PkgInfo',
        ('name', 'version', 'arch', 'repoid')
    )

    try:
        name, pkg_version, release, arch, repoid = line.split('_|-')
    # Handle unpack errors (should never happen with the queryformat we are
    # using, but can't hurt to be careful).
    except ValueError:
        return None

    if not _check_32(arch):
        if arch not in (__grains__['osarch'], 'noarch'):
            name += '.{0}'.format(arch)
    if release:
        pkg_version += '-{0}'.format(release)

    return pkginfo(name, pkg_version, arch, repoid)


def _repoquery_pkginfo(repoquery_args):
    '''
    Wrapper to call repoquery and parse out all the tuples
    '''
    ret = []
    for line in _repoquery(repoquery_args):
        pkginfo = _parse_pkginfo(line)
        if pkginfo is not None:
            ret.append(pkginfo)
>>>>>>> 1c699a16
    return ret


def _yum():
    '''
    return yum or dnf depending on version
    '''
    contextkey = 'yum_bin'
    if contextkey not in __context__:
        if 'fedora' in __grains__['os'].lower() \
                and int(__grains__['osrelease']) >= 22:
            __context__[contextkey] = 'dnf'
        else:
            __context__[contextkey] = 'yum'
    return __context__[contextkey]


def _repoquery_pkginfo(repoquery_args):
    '''
    Wrapper to call repoquery and parse out all the tuples
    '''
    ret = []
    for line in _repoquery(repoquery_args, ignore_stderr=True):
        pkginfo = salt.utils.pkg.rpm.parse_pkginfo(
            line,
            osarch=__grains__['osarch']
        )
        if pkginfo is not None:
            ret.append(pkginfo)
    return ret


def _check_repoquery():
    '''
    Check for existence of repoquery and install yum-utils if it is not
    present.
    '''
    contextkey = 'yumpkg.has_repoquery'
    if contextkey in __context__:
        # We don't really care about the return value, we're just using this
        # context key as a marker so that we know that repoquery is available,
        # and we don't have to continue to repeat the check if this function is
        # called more than once per run. If repoquery is not available, we
        # raise an exception.
        return

    if _yum() == 'dnf':
        # For some silly reason the core plugins and their manpages are in
        # separate packages. The dnf-plugins-core package contains the manpages
        # and depends on python-dnf-plugins-core (which contains the actual
        # plugins).
        pkgs = ['dnf-plugins-core', 'python-dnf-plugins-core']

        def _check_plugins():
            if __salt__['cmd.retcode'](['rpm', '-q'] + pkgs,
                                       python_shell=False,
                                       ignore_retcode=True) == 0:
                __context__[contextkey] = True
                return True
            return False

        if not _check_plugins():
            __salt__['cmd.run'](['dnf', '-y', 'install'] + pkgs,
                                python_shell=False,
                                output_loglevel='trace')
            # Check again now that we've installed dnf-plugins-core
            if not _check_plugins():
                raise CommandExecutionError('Unable to install dnf-plugins-core')
    else:
        if salt.utils.which('repoquery'):
            __context__[contextkey] = True
        else:
            __salt__['cmd.run'](
                ['yum', '-y', 'install', 'yum-utils'],
                python_shell=False,
                output_loglevel='trace'
            )
            # Check again now that we've installed yum-utils
            if salt.utils.which('repoquery'):
                __context__[contextkey] = True
            else:
                raise CommandExecutionError('Unable to install yum-utils')


def _yum_pkginfo(output):
    '''
    Parse yum/dnf output (which could contain irregular line breaks if package
    names are long) retrieving the name, version, etc., and return a list of
    pkginfo namedtuples.
    '''
    cur = {}
    keys = itertools.cycle(('name', 'version', 'repoid'))
    values = salt.utils.itertools.split(_strip_headers(output))
    osarch = __grains__['osarch']
    for (key, value) in zip(keys, values):
        if key == 'name':
            try:
                cur['name'], cur['arch'] = value.rsplit('.', 1)
            except ValueError:
                cur['name'] = value
                cur['arch'] = osarch
            cur['name'] = salt.utils.pkg.rpm.resolve_name(cur['name'],
                                                          cur['arch'],
                                                          osarch)
        else:
            if key == 'repoid':
                # Installed packages show a '@' at the beginning
                value = value.lstrip('@')
            cur[key] = value
            if key == 'repoid':
                # We're done with this package, create the pkginfo namedtuple
                pkginfo = salt.utils.pkg.rpm.pkginfo(**cur)
                # Clear the dict for the next package
                cur = {}
                # Yield the namedtuple
                if pkginfo is not None:
                    yield pkginfo


def _check_versionlock():
    '''
    Ensure that the appropriate versionlock plugin is present
    '''
    if _yum() == 'dnf':
        vl_plugin = 'python-dnf-plugins-extras-versionlock'
    else:
        vl_plugin = 'yum-versionlock' \
            if __grains__.get('osmajorrelease') == '5' \
            else 'yum-plugin-versionlock'

    if vl_plugin not in list_pkgs():
        raise SaltInvocationError(
            'Cannot proceed, {0} is not installed.'.format(vl_plugin)
        )


def _repoquery(repoquery_args,
               query_format=salt.utils.pkg.rpm.QUERYFORMAT,
               ignore_stderr=False):
    '''
    Runs a repoquery command and returns a list of namedtuples
    '''
    _check_repoquery()
    if _yum() == 'dnf':
        cmd = ['dnf', 'repoquery', '--quiet', '--queryformat', query_format]
    else:
        cmd = ['repoquery', '--plugins', '--queryformat', query_format]

    cmd.extend(repoquery_args)
    call = __salt__['cmd.run_all'](cmd, output_loglevel='trace')
    if call['retcode'] != 0:
        comment = ''
        # When checking for packages some yum modules return data via stderr
        # that don't cause non-zero return codes. A perfect example of this is
        # when spacewalk is installed but not yet registered. We should ignore
        # those when getting pkginfo.
        if 'stderr' in call and not salt.utils.is_true(ignore_stderr):
            comment += call['stderr']
        if 'stdout' in call:
            comment += call['stdout']
        raise CommandExecutionError(comment)
    else:
        return call['stdout'].splitlines()


def _get_repo_options(**kwargs):
    '''
    Returns a string of '--enablerepo' and '--disablerepo' options to be used
    in the yum command, based on the kwargs.
    '''
    # Get repo options from the kwargs
    fromrepo = kwargs.get('fromrepo', '')
    repo = kwargs.get('repo', '')
    disablerepo = kwargs.get('disablerepo', '')
    enablerepo = kwargs.get('enablerepo', '')

    # Support old 'repo' argument
    if repo and not fromrepo:
        fromrepo = repo

    use_dnf_repoquery = kwargs.get('repoquery', False) and _yum() == 'dnf'
    ret = []
    if fromrepo:
        log.info('Restricting to repo \'{0}\''.format(fromrepo))
        if use_dnf_repoquery:
            # dnf-plugins-core renamed --repoid to --repo in version 0.1.7, but
            # still keeps it as a hidden option for backwards compatibility.
            # This is good, because --repo does not work at all (see
            # https://bugzilla.redhat.com/show_bug.cgi?id=1299261 for more
            # information). Using --repoid here so this will actually work.
            ret.append('--repoid=\'{0}\''.format(fromrepo))
        else:
            ret.append(
                '--disablerepo=\'*\' --enablerepo=\'{0}\''.format(fromrepo)
            )
    else:
        if disablerepo:
            if use_dnf_repoquery:
                log.warning(
                    'ignoring disablerepo, not supported in dnf repoquery'
                )
            else:
                log.info('Disabling repo \'{0}\''.format(disablerepo))
                ret.append('--disablerepo=\'{0}\''.format(disablerepo))
        if enablerepo:
            if use_dnf_repoquery:
                log.warning(
                    'ignoring enablerepo, not supported in dnf repoquery'
                )
            else:
                log.info('Enabling repo \'{0}\''.format(enablerepo))
                ret.append('--enablerepo=\'{0}\''.format(enablerepo))
    return ret


def _get_excludes_option(**kwargs):
    '''
    Returns a string of '--disableexcludes' option to be used in the yum command,
    based on the kwargs.
    '''
    disable_excludes = kwargs.get('disableexcludes', '')

    if disable_excludes:
        if kwargs.get('repoquery', False) and _yum() == 'dnf':
            log.warning(
                'Ignoring disableexcludes, not supported in dnf repoquery'
            )
            return []
        else:
            log.info('Disabling excludes for \'{0}\''.format(disable_excludes))
            return ['--disableexcludes=\'{0}\''.format(disable_excludes)]
    return []


def _get_branch_option(**kwargs):
    '''
    Returns a string of '--branch' option to be used in the yum command,
    based on the kwargs. This feature requires 'branch' plugin for YUM.
    '''
    # Get branch option from the kwargs
    branch = kwargs.get('branch', '')

    ret = []
    if branch:
        log.info('Adding branch \'{0}\''.format(branch))
        ret.append('--branch=\'{0}\''.format(branch))
    return ret


def _get_yum_config():
    '''
    Returns a dict representing the yum config options and values.

    We try to pull all of the yum config options into a standard dict object.
    This is currently only used to get the reposdir settings, but could be used
    for other things if needed.

    If the yum python library is available, use that, which will give us all of
    the options, including all of the defaults not specified in the yum config.
    Additionally, they will all be of the correct object type.

    If the yum library is not available, we try to read the yum.conf
    directly ourselves with a minimal set of "defaults".
    '''
    # in case of any non-fatal failures, these defaults will be used
    conf = {
        'reposdir': ['/etc/yum/repos.d', '/etc/yum.repos.d'],
    }

    if HAS_YUM:
        try:
            yb = yum.YumBase()
            yb.preconf.init_plugins = False
            for name, value in six.iteritems(yb.conf):
                conf[name] = value
        except (AttributeError, yum.Errors.ConfigError) as exc:
            raise CommandExecutionError(
                'Could not query yum config: {0}'.format(exc)
            )
    else:
        # fall back to parsing the config ourselves
        # Look for the config the same order yum does
        fn = None
        paths = ('/etc/yum/yum.conf', '/etc/yum.conf')
        for path in paths:
            if os.path.exists(path):
                fn = path
                break

        if not fn:
            raise CommandExecutionError(
                'No suitable yum config file found in: {0}'.format(paths)
            )

        cp = configparser.ConfigParser()
        try:
            cp.read(fn)
        except (IOError, OSError) as exc:
            raise CommandExecutionError(
                'Unable to read from {0}: {1}'.format(fn, exc)
            )

        if cp.has_section('main'):
            for opt in cp.options('main'):
                if opt in ('reposdir', 'commands', 'excludes'):
                    # these options are expected to be lists
                    conf[opt] = [x.strip()
                                 for x in cp.get('main', opt).split(',')]
                else:
                    conf[opt] = cp.get('main', opt)
        else:
            log.warning(
                'Could not find [main] section in {0}, using internal '
                'defaults'.format(fn)
            )

    return conf


def _get_yum_config_value(name):
    '''
    Look for a specific config variable and return its value
    '''
    conf = _get_yum_config()
    if name in conf.keys():
        return conf.get(name)
    return None


def _normalize_basedir(basedir=None):
    '''
    Takes a basedir argument as a string or a list. If the string or list is
    empty, then look up the default from the 'reposdir' option in the yum
    config.

    Returns a list of directories.
    '''
    # if we are passed a string (for backward compatibility), convert to a list
    if isinstance(basedir, six.string_types):
        basedir = [x.strip() for x in basedir.split(',')]

    if basedir is None:
        basedir = []

    # nothing specified, so use the reposdir option as the default
    if not basedir:
        basedir = _get_yum_config_value('reposdir')

    if not isinstance(basedir, list) or not basedir:
        raise SaltInvocationError('Could not determine any repo directories')

    return basedir


def normalize_name(name):
    '''
    Strips the architecture from the specified package name, if necessary.
    Circumstances where this would be done include:

    * If the arch is 32 bit and the package name ends in a 32-bit arch.
    * If the arch matches the OS arch, or is ``noarch``.

    CLI Example:

    .. code-block:: bash

        salt '*' pkg.normalize_name zsh.x86_64
    '''
    try:
        arch = name.rsplit('.', 1)[-1]
        if arch not in salt.utils.pkg.rpm.ARCHES + ('noarch',):
            return name
    except ValueError:
        return name
    if arch in (__grains__['osarch'], 'noarch') \
            or salt.utils.pkg.rpm.check_32(arch, osarch=__grains__['osarch']):
        return name[:-(len(arch) + 1)]
    return name


def latest_version(*names, **kwargs):
    '''
    Return the latest version of the named package available for upgrade or
    installation. If more than one package name is specified, a dict of
    name/version pairs is returned.

    If the latest version of a given package is already installed, an empty
    string will be returned for that package.

    A specific repo can be requested using the ``fromrepo`` keyword argument,
    and the ``disableexcludes`` option is also supported.

    .. versionadded:: 2014.7.0
        Support for the ``disableexcludes`` option

    CLI Example:

    .. code-block:: bash

        salt '*' pkg.latest_version <package name>
        salt '*' pkg.latest_version <package name> fromrepo=epel-testing
        salt '*' pkg.latest_version <package name> disableexcludes=main
        salt '*' pkg.latest_version <package1> <package2> <package3> ...
    '''
    refresh = salt.utils.is_true(kwargs.pop('refresh', True))
    if len(names) == 0:
        return ''

    # Initialize the return dict with empty strings, and populate namearch_map.
    # namearch_map will provide a means of distinguishing between multiple
    # matches for the same package name, for example a target of 'glibc' on an
    # x86_64 arch would return both x86_64 and i686 versions.
    #
    # Note that the logic in the for loop below would place the osarch into the
    # map for noarch packages, but those cases are accounted for when iterating
    # through the 'yum list' results later on. If the match for that package is
    # a noarch, then the package is assumed to be noarch, and the namearch_map
    # is ignored.
    ret = {}
    namearch_map = {}
    for name in names:
        ret[name] = ''
        try:
            arch = name.rsplit('.', 1)[-1]
            if arch not in salt.utils.pkg.rpm.ARCHES:
                arch = __grains__['osarch']
        except ValueError:
            arch = __grains__['osarch']
        namearch_map[name] = arch

    repo_arg = _get_repo_options(**kwargs)
    exclude_arg = _get_excludes_option(**kwargs)

    # Refresh before looking for the latest version available
    if refresh:
        refresh_db(**kwargs)

    # Get available versions for specified package(s)
    cmd = [_yum(), '--quiet']
    cmd.extend(repo_arg)
    cmd.extend(exclude_arg)
    cmd.extend(['list', 'available'])
    cmd.extend(names)
    out = __salt__['cmd.run_all'](cmd,
                                  output_loglevel='trace',
                                  ignore_retcode=True,
                                  python_shell=False)
    if out['retcode'] != 0:
        if out['stderr']:
            # Check first if this is just a matter of the packages being
            # up-to-date.
            cur_pkgs = list_pkgs()
            if not all([x in cur_pkgs for x in names]):
                log.error(
                    'Problem encountered getting latest version for the '
                    'following package(s): {0}. Stderr follows: \n{1}'.format(
                        ', '.join(names),
                        out['stderr']
                    )
                )
        updates = []
    else:
        # Sort by version number (highest to lowest) for loop below
        updates = sorted(
            _yum_pkginfo(out['stdout']),
            key=lambda pkginfo: _LooseVersion(pkginfo.version),
            reverse=True
        )

    for name in names:
        for pkg in (x for x in updates if x.name == name):
            if pkg.arch == 'noarch' or pkg.arch == namearch_map[name] \
                    or salt.utils.pkg.rpm.check_32(pkg.arch):
                ret[name] = pkg.version
                # no need to check another match, if there was one
                break
        else:
            ret[name] = ''

    # Return a string if only one package name passed
    if len(names) == 1:
        return ret[names[0]]
    return ret

# available_version is being deprecated
available_version = salt.utils.alias_function(latest_version, 'available_version')


def upgrade_available(name):
    '''
    Check whether or not an upgrade is available for a given package

    CLI Example:

    .. code-block:: bash

        salt '*' pkg.upgrade_available <package name>
    '''
    return latest_version(name) != ''


def version(*names, **kwargs):
    '''
    Returns a string representing the package version or an empty string if not
    installed. If more than one package name is specified, a dict of
    name/version pairs is returned.

    CLI Example:

    .. code-block:: bash

        salt '*' pkg.version <package name>
        salt '*' pkg.version <package1> <package2> <package3> ...
    '''
    return __salt__['pkg_resource.version'](*names, **kwargs)


def version_cmp(pkg1, pkg2):
    '''
    .. versionadded:: 2015.5.4

    Do a cmp-style comparison on two packages. Return -1 if pkg1 < pkg2, 0 if
    pkg1 == pkg2, and 1 if pkg1 > pkg2. Return None if there was a problem
    making the comparison.

    CLI Example:

    .. code-block:: bash

        salt '*' pkg.version_cmp '0.2-001' '0.2.0.1-002'
    '''
    if HAS_RPMUTILS:
        try:
            cmp_result = rpmUtils.miscutils.compareEVR(
                rpmUtils.miscutils.stringToVersion(pkg1),
                rpmUtils.miscutils.stringToVersion(pkg2)
            )
            if cmp_result not in (-1, 0, 1):
                raise Exception(
                    'cmp result \'{0}\' is invalid'.format(cmp_result)
                )
            return cmp_result
        except Exception as exc:
            log.warning(
                'Failed to compare version \'{0}\' to \'{1}\' using '
                'rpmUtils: {2}'.format(pkg1, pkg2, exc)
            )
    # Fall back to distutils.version.LooseVersion (should only need to do
    # this for RHEL5, or if an exception is raised when attempting to compare
    # using rpmUtils)
    return salt.utils.version_cmp(pkg1, pkg2)


def list_pkgs(versions_as_list=False, **kwargs):
    '''
    List the packages currently installed in a dict::

        {'<package_name>': '<version>'}

    CLI Example:

    .. code-block:: bash

        salt '*' pkg.list_pkgs
    '''
    versions_as_list = salt.utils.is_true(versions_as_list)
    # not yet implemented or not applicable
    if any([salt.utils.is_true(kwargs.get(x))
            for x in ('removed', 'purge_desired')]):
        return {}

    if 'pkg.list_pkgs' in __context__:
        if versions_as_list:
            return __context__['pkg.list_pkgs']
        else:
            ret = copy.deepcopy(__context__['pkg.list_pkgs'])
            __salt__['pkg_resource.stringify'](ret)
            return ret

    ret = {}
    cmd = ['rpm', '-qa', '--queryformat',
           salt.utils.pkg.rpm.QUERYFORMAT.replace('%{REPOID}', '(none)\n')]
    output = __salt__['cmd.run'](cmd,
                                 python_shell=False,
                                 output_loglevel='trace')
    for line in output.splitlines():
        pkginfo = salt.utils.pkg.rpm.parse_pkginfo(
            line,
            osarch=__grains__['osarch']
        )
        if pkginfo is not None:
            __salt__['pkg_resource.add_pkg'](ret,
                                             pkginfo.name,
                                             pkginfo.version)

    __salt__['pkg_resource.sort_pkglist'](ret)
    __context__['pkg.list_pkgs'] = copy.deepcopy(ret)
    if not versions_as_list:
        __salt__['pkg_resource.stringify'](ret)
    return ret


def list_repo_pkgs(*args, **kwargs):
    '''
    .. versionadded:: 2014.1.0
    .. versionchanged:: 2014.7.0
        All available versions of each package are now returned. This required
        a slight modification to the structure of the return dict. The return
        data shown below reflects the updated return dict structure.

    Returns all available packages. Optionally, package names (and name globs)
    can be passed and the results will be filtered to packages matching those
    names. This is recommended as it speeds up the function considerably.

    .. warning::
        Running this function on RHEL/CentOS 6 and earlier will be more
        resource-intensive, as the version of yum that ships with older
        RHEL/CentOS has no yum subcommand for listing packages from a
        repository. Thus, a ``yum list installed`` and ``yum list available``
        are run, which generates a lot of output, which must then be analyzed
        to determine which package information to include in the return data.

    This function can be helpful in discovering the version or repo to specify
    in a :mod:`pkg.installed <salt.states.pkg.installed>` state.

    The return data is a dictionary of repo names, with each repo containing a
    dictionary in which the keys are package names, and the values are a list
    of version numbers. Here is an example of the return data:

    .. code-block:: python

        {
            'base': {
                'bash': ['4.1.2-15.el6_4'],
                'kernel': ['2.6.32-431.el6']
            },
            'updates': {
                'bash': ['4.1.2-15.el6_5.2', '4.1.2-15.el6_5.1'],
                'kernel': ['2.6.32-431.29.2.el6',
                           '2.6.32-431.23.3.el6',
                           '2.6.32-431.20.5.el6',
                           '2.6.32-431.20.3.el6',
                           '2.6.32-431.17.1.el6',
                           '2.6.32-431.11.2.el6',
                           '2.6.32-431.5.1.el6',
                           '2.6.32-431.3.1.el6',
                           '2.6.32-431.1.2.0.1.el6']
            }
        }

    fromrepo : None
        Only include results from the specified repo(s). Multiple repos can be
        specified, comma-separated.

    CLI Example:

    .. code-block:: bash

        salt '*' pkg.list_repo_pkgs
        salt '*' pkg.list_repo_pkgs foo bar baz
        salt '*' pkg.list_repo_pkgs 'samba4*' fromrepo=base,updates
    '''
    try:
        repos = tuple(x.strip() for x in kwargs.get('fromrepo').split(','))
    except AttributeError:
        # Search in all enabled repos
        repos = tuple(
            x for x, y in six.iteritems(list_repos())
            if str(y.get('enabled', '1')) == '1'
        )

    ret = {}

    def _check_args(args, name):
        '''
        Do glob matching on args and return True if a match was found.
        Otherwise, return False
        '''
        for arg in args:
            if fnmatch.fnmatch(name, arg):
                return True
        return False

    def _no_repository_packages():
        '''
        Check yum version, the repository-packages subcommand is only in
        3.4.3 and newer.
        '''
        if _yum() == 'yum':
            yum_version = _LooseVersion(
                __salt__['cmd.run'](
                    ['yum', '--version'],
                    python_shell=False
                ).splitlines()[0].strip()
            )
            return yum_version < _LooseVersion('3.4.3')
        return False

    def _parse_output(output, strict=False):
        for pkg in _yum_pkginfo(output):
            if strict and (pkg.repoid not in repos
                           or not _check_args(args, pkg.name)):
                continue
            repo_dict = ret.setdefault(pkg.repoid, {})
            version_list = repo_dict.setdefault(pkg.name, set())
            version_list.add(pkg.version)

    if _no_repository_packages():
        cmd_prefix = ['yum', '--quiet', 'list']
        for pkg_src in ('installed', 'available'):
            # Check installed packages first
            out = __salt__['cmd.run_all'](
                cmd_prefix + [pkg_src],
                output_loglevel='trace',
                ignore_retcode=True,
                python_shell=False
            )
            if out['retcode'] == 0:
                _parse_output(out['stdout'], strict=True)
    else:
        for repo in repos:
            cmd = [_yum(), '--quiet', 'repository-packages', repo,
                   'list', '--showduplicates']
            # Can't concatenate because args is a tuple, using list.extend()
            cmd.extend(args)

            out = __salt__['cmd.run_all'](cmd,
                                          output_loglevel='trace',
                                          ignore_retcode=True,
                                          python_shell=False)
            if out['retcode'] != 0 and 'Error:' in out['stdout']:
                continue
            _parse_output(out['stdout'])

    for reponame in ret:
        # Sort versions newest to oldest
        for pkgname in ret[reponame]:
            sorted_versions = sorted(
                [_LooseVersion(x) for x in ret[reponame][pkgname]],
                reverse=True
            )
            ret[reponame][pkgname] = [x.vstring for x in sorted_versions]
    return ret


def list_upgrades(refresh=True, **kwargs):
    '''
    Check whether or not an upgrade is available for all packages

    The ``fromrepo``, ``enablerepo``, and ``disablerepo`` arguments are
    supported, as used in pkg states, and the ``disableexcludes`` option is
    also supported. However, in Fedora 22 and newer all of these but
    ``fromrepo`` is ignored.

    .. versionadded:: 2014.7.0
        Support for the ``disableexcludes`` option

    CLI Example:

    .. code-block:: bash

        salt '*' pkg.list_upgrades
    '''
    repo_arg = _get_repo_options(**kwargs)
    exclude_arg = _get_excludes_option(**kwargs)

    if salt.utils.is_true(refresh):
        refresh_db(**kwargs)

    cmd = [_yum(), '--quiet']
    cmd.extend(repo_arg)
    cmd.extend(exclude_arg)
    cmd.extend(['list', 'upgrades' if _yum() == 'dnf' else 'updates'])
    out = __salt__['cmd.run_all'](cmd,
                                  output_loglevel='trace',
                                  ignore_retcode=True,
                                  python_shell=False)
    if out['retcode'] != 0 and 'Error:' in out:
        return {}

    return dict([(x.name, x.version) for x in _yum_pkginfo(out['stdout'])])


def info_installed(*names):
    '''
    Return the information of the named package(s), installed on the system.

    CLI example:

    .. code-block:: bash

        salt '*' pkg.info_installed <package1>
        salt '*' pkg.info_installed <package1> <package2> <package3> ...
    '''
    ret = dict()
    for pkg_name, pkg_nfo in __salt__['lowpkg.info'](*names).items():
        t_nfo = dict()
        # Translate dpkg-specific keys to a common structure
        for key, value in pkg_nfo.items():
            if key == 'source_rpm':
                t_nfo['source'] = value
            else:
                t_nfo[key] = value

        ret[pkg_name] = t_nfo

    return ret


def check_db(*names, **kwargs):
    '''
    .. versionadded:: 0.17.0

    Returns a dict containing the following information for each specified
    package:

    1. A key ``found``, which will be a boolean value denoting if a match was
       found in the package database.
    2. If ``found`` is ``False``, then a second key called ``suggestions`` will
       be present, which will contain a list of possible matches.

    The ``fromrepo``, ``enablerepo`` and ``disablerepo`` arguments are
    supported, as used in pkg states, and the ``disableexcludes`` option is
    also supported. However, in Fedora 22 and newer all of these but
    ``fromrepo`` is ignored.

    .. versionadded:: 2014.7.0
        Support for the ``disableexcludes`` option

    CLI Examples:

    .. code-block:: bash

        salt '*' pkg.check_db <package1> <package2> <package3>
        salt '*' pkg.check_db <package1> <package2> <package3> fromrepo=epel-testing
        salt '*' pkg.check_db <package1> <package2> <package3> disableexcludes=main
    '''
    normalize = kwargs.pop('normalize', True)
    repo_arg = _get_repo_options(repoquery=True, **kwargs)
    exclude_arg = _get_excludes_option(repoquery=True, **kwargs)

    if _yum() == 'dnf':
        repoquery_base = repo_arg + ['--whatprovides']
        avail_cmd = repo_arg
    else:
        repoquery_base = repo_arg + exclude_arg
        repoquery_base.extend(['--all', '--quiet', '--whatprovides'])
        avail_cmd = repo_arg + ['--pkgnarrow=all', '--all']

    if 'pkg._avail' in __context__:
        avail = __context__['pkg._avail']
    else:
        # get list of available packages
        avail = set()
        lines = _repoquery(avail_cmd, query_format='%{NAME}_|-%{ARCH}')
        for line in lines:
            try:
                name, arch = line.split('_|-')
            except ValueError:
                continue
            if normalize:
                avail.add(normalize_name('.'.join((name, arch))))
            else:
                avail.add('.'.join((name, arch)))
        avail = sorted(avail)
        __context__['pkg._avail'] = avail

    ret = {}
    for name in names:
        ret.setdefault(name, {})['found'] = name in avail
        if not ret[name]['found']:
            repoquery_cmd = repoquery_base + [name]
            provides = sorted(
                set(x.name for x in _repoquery_pkginfo(repoquery_cmd))
            )
            if name in provides:
                # Package was not in avail but was found by the repoquery_cmd
                ret[name]['found'] = True
            else:
                ret[name]['suggestions'] = provides
    return ret


def refresh_db(**kwargs):
    '''
    Check the yum repos for updated packages

    Returns:

    - ``True``: Updates are available
    - ``False``: An error occurred
    - ``None``: No updates are available

    repo
        Refresh just the specified repo

    disablerepo
        Do not refresh the specified repo

    enablerepo
        Refesh a disabled repo using this option

    branch
        Add the specified branch when refreshing

    disableexcludes
        Disable the excludes defined in your config files. Takes one of three
        options:
        - ``all`` - disable all excludes
        - ``main`` - disable excludes defined in [main] in yum.conf
        - ``repoid`` - disable excludes defined for that repo


    CLI Example:

    .. code-block:: bash

        salt '*' pkg.refresh_db
    '''
    retcodes = {
        100: True,
        0: None,
        1: False,
    }

    repo_arg = _get_repo_options(**kwargs)
    exclude_arg = _get_excludes_option(**kwargs)
    branch_arg = _get_branch_option(**kwargs)

    clean_cmd = [_yum(), '--quiet', 'clean', 'expire-cache']
    update_cmd = [_yum(), '--quiet', 'check-update']
    for args in (repo_arg, exclude_arg, branch_arg):
        if args:
            clean_cmd.extend(args)
            update_cmd.extend(args)

    __salt__['cmd.run'](clean_cmd, python_shell=False)
    result = __salt__['cmd.retcode'](update_cmd,
                                     ignore_retcode=True,
                                     python_shell=False)
    return retcodes.get(result, False)


def clean_metadata(**kwargs):
    '''
    .. versionadded:: 2014.1.0

    Cleans local yum metadata. Functionally identical to :mod:`refresh_db()
    <salt.modules.yumpkg.refresh_db>`.

    CLI Example:

    .. code-block:: bash

        salt '*' pkg.clean_metadata
    '''
    return refresh_db(**kwargs)


def install(name=None,
            refresh=False,
            skip_verify=False,
            pkgs=None,
            sources=None,
            reinstall=False,
            normalize=True,
            **kwargs):
    '''
    Install the passed package(s), add refresh=True to clean the yum database
    before package is installed.

    name
        The name of the package to be installed. Note that this parameter is
        ignored if either "pkgs" or "sources" is passed. Additionally, please
        note that this option can only be used to install packages from a
        software repository. To install a package file manually, use the
        "sources" option.

        32-bit packages can be installed on 64-bit systems by appending the
        architecture designation (``.i686``, ``.i586``, etc.) to the end of the
        package name.

        CLI Example:

        .. code-block:: bash

            salt '*' pkg.install <package name>

    refresh
        Whether or not to update the yum database before executing.

    reinstall
        Specifying reinstall=True will use ``yum reinstall`` rather than
        ``yum install`` for requested packages that are already installed.

        If a version is specified with the requested package, then
        ``yum reinstall`` will only be used if the installed version
        matches the requested version.

        Works with ``sources`` when the package header of the source can be
        matched to the name and version of an installed package.

        .. versionadded:: 2014.7.0

    skip_verify
        Skip the GPG verification check (e.g., ``--nogpgcheck``)

    version
        Install a specific version of the package, e.g. 1.2.3-4.el5. Ignored
        if "pkgs" or "sources" is passed.


    Repository Options:

    fromrepo
        Specify a package repository (or repositories) from which to install.
        (e.g., ``yum --disablerepo='*' --enablerepo='somerepo'``)

    enablerepo (ignored if ``fromrepo`` is specified)
        Specify a disabled package repository (or repositories) to enable.
        (e.g., ``yum --enablerepo='somerepo'``)

    disablerepo (ignored if ``fromrepo`` is specified)
        Specify an enabled package repository (or repositories) to disable.
        (e.g., ``yum --disablerepo='somerepo'``)

    disableexcludes
        Disable exclude from main, for a repo or for everything.
        (e.g., ``yum --disableexcludes='main'``)

        .. versionadded:: 2014.7.0


    Multiple Package Installation Options:

    pkgs
        A list of packages to install from a software repository. Must be
        passed as a python list. A specific version number can be specified
        by using a single-element dict representing the package and its
        version.

        CLI Examples:

        .. code-block:: bash

            salt '*' pkg.install pkgs='["foo", "bar"]'
            salt '*' pkg.install pkgs='["foo", {"bar": "1.2.3-4.el5"}]'

    sources
        A list of RPM packages to install. Must be passed as a list of dicts,
        with the keys being package names, and the values being the source URI
        or local path to the package.

        CLI Example:

        .. code-block:: bash

            salt '*' pkg.install sources='[{"foo": "salt://foo.rpm"}, {"bar": "salt://bar.rpm"}]'

    normalize : True
        Normalize the package name by removing the architecture. This is useful
        for poorly created packages which might include the architecture as an
        actual part of the name such as kernel modules which match a specific
        kernel version.

        .. code-block:: bash

            salt -G role:nsd pkg.install gpfs.gplbin-2.6.32-279.31.1.el6.x86_64 normalize=False

        .. versionadded:: 2014.7.0


    Returns a dict containing the new package names and versions::

        {'<package>': {'old': '<old-version>',
                       'new': '<new-version>'}}
    '''
    repo_arg = _get_repo_options(**kwargs)
    exclude_arg = _get_excludes_option(**kwargs)
    branch_arg = _get_branch_option(**kwargs)

    if salt.utils.is_true(refresh):
        refresh_db(**kwargs)
    reinstall = salt.utils.is_true(reinstall)

    try:
        pkg_params, pkg_type = __salt__['pkg_resource.parse_targets'](
            name, pkgs, sources, normalize=normalize, **kwargs
        )
    except MinionError as exc:
        raise CommandExecutionError(exc)

    if pkg_params is None or len(pkg_params) == 0:
        return {}

    version_num = kwargs.get('version')
    if version_num:
        if pkgs is None and sources is None:
            # Allow "version" to work for single package target
            pkg_params = {name: version_num}
        else:
            log.warning('"version" parameter will be ignored for multiple '
                        'package targets')

    old = list_pkgs()
    targets = []
    downgrade = []
    to_reinstall = {}
    if pkg_type == 'repository':
        pkg_params_items = six.iteritems(pkg_params)
    else:
        pkg_params_items = []
        for pkg_source in pkg_params:
            if 'lowpkg.bin_pkg_info' in __salt__:
                rpm_info = __salt__['lowpkg.bin_pkg_info'](pkg_source)
            else:
                rpm_info = None
            if rpm_info is None:
                log.error(
                    'pkg.install: Unable to get rpm information for {0}. '
                    'Version comparisons will be unavailable, and return '
                    'data may be inaccurate if reinstall=True.'
                    .format(pkg_source)
                )
                pkg_params_items.append([pkg_source])
            else:
                pkg_params_items.append(
                    [rpm_info['name'], pkg_source, rpm_info['version']]
                )

    for pkg_item_list in pkg_params_items:
        if pkg_type == 'repository':
            pkgname, version_num = pkg_item_list
        else:
            try:
                pkgname, pkgpath, version_num = pkg_item_list
            except ValueError:
                pkgname = None
                pkgpath = pkg_item_list[0]
                version_num = None

        if version_num is None:
            if pkg_type == 'repository':
                if reinstall and pkgname in old:
                    to_reinstall[pkgname] = pkgname
                else:
                    targets.append(pkgname)
            else:
                targets.append(pkgpath)
        else:
            # If we are installing a package file and not one from the repo,
            # and version_num is not None, then we can assume that pkgname is
            # not None, since the only way version_num is not None is if RPM
            # metadata parsing was successful.
            if pkg_type == 'repository':
                arch = ''
                try:
                    namepart, archpart = pkgname.rsplit('.', 1)
                except ValueError:
                    pass
                else:
                    if archpart in salt.utils.pkg.rpm.ARCHES:
                        arch = '.' + archpart
                        pkgname = namepart

                pkgstr = '{0}-{1}{2}'.format(pkgname, version_num, arch)
            else:
                pkgstr = pkgpath

            cver = old.get(pkgname, '')
            if reinstall and cver \
                    and salt.utils.compare_versions(ver1=version_num,
                                                    oper='==',
                                                    ver2=cver,
                                                    cmp_func=version_cmp):
                to_reinstall[pkgname] = pkgstr
            elif not cver or salt.utils.compare_versions(ver1=version_num,
                                                         oper='>=',
                                                         ver2=cver,
                                                         cmp_func=version_cmp):
                targets.append(pkgstr)
            else:
                downgrade.append(pkgstr)

    def _add_common_args(cmd):
        '''
        DRY function to add args common to all yum/dnf commands
        '''
        for args in (repo_arg, exclude_arg, branch_arg):
            if args:
                cmd.extend(args)
        if skip_verify:
            cmd.append('--nogpgcheck')

    if targets:
        cmd = [_yum(), '-y']
        if _yum() == 'dnf':
            cmd.extend(['--best', '--allowerasing'])
        _add_common_args(cmd)
        cmd.append('install')
        cmd.extend(targets)
        __salt__['cmd.run_all'](
            cmd,
            output_loglevel='trace',
            python_shell=False,
            redirect_stderr=True
        )

    if downgrade:
        cmd = [_yum(), '-y']
        _add_common_args(cmd)
        cmd.append('downgrade')
        cmd.extend(downgrade)
        __salt__['cmd.run_all'](
            cmd,
            output_loglevel='trace',
            python_shell=False,
            redirect_stderr=True
        )

    if to_reinstall:
        cmd = [_yum(), '-y']
        _add_common_args(cmd)
        cmd.append('reinstall')
        cmd.extend(six.itervalues(to_reinstall))
        __salt__['cmd.run_all'](
            cmd,
            output_loglevel='trace',
            python_shell=False,
            redirect_stderr=True
        )

    __context__.pop('pkg.list_pkgs', None)
    new = list_pkgs()

    ret = salt.utils.compare_dicts(old, new)

    for pkgname in to_reinstall:
        if pkgname not in ret or pkgname in old:
            ret.update({pkgname: {'old': old.get(pkgname, ''),
                                  'new': new.get(pkgname, '')}})
    if ret:
        __context__.pop('pkg._avail', None)
    return ret


def upgrade(refresh=True, skip_verify=False, **kwargs):
    '''
    Run a full system upgrade, a yum upgrade

    .. versionchanged:: 2014.7.0

    Return a dict containing the new package names and versions::

        {'<package>': {'old': '<old-version>',
                       'new': '<new-version>'}}

    CLI Example:

    .. code-block:: bash

        salt '*' pkg.upgrade

    Repository Options:

    fromrepo
        Specify a package repository (or repositories) from which to install.
        (e.g., ``yum --disablerepo='*' --enablerepo='somerepo'``)

    enablerepo (ignored if ``fromrepo`` is specified)
        Specify a disabled package repository (or repositories) to enable.
        (e.g., ``yum --enablerepo='somerepo'``)

    disablerepo (ignored if ``fromrepo`` is specified)
        Specify an enabled package repository (or repositories) to disable.
        (e.g., ``yum --disablerepo='somerepo'``)

    disableexcludes
        Disable exclude from main, for a repo or for everything.
        (e.g., ``yum --disableexcludes='main'``)

        .. versionadded:: 2014.7.0
    '''
    repo_arg = _get_repo_options(**kwargs)
    exclude_arg = _get_excludes_option(**kwargs)
    branch_arg = _get_branch_option(**kwargs)

    if salt.utils.is_true(refresh):
        refresh_db(**kwargs)

    old = list_pkgs()
    cmd = [_yum(), '--quiet', '-y']
    for args in (repo_arg, exclude_arg, branch_arg):
        if args:
            cmd.extend(args)
    if skip_verify:
        cmd.append('--nogpgcheck')
    cmd.append('upgrade')

    __salt__['cmd.run'](cmd, output_loglevel='trace', python_shell=False)
    __context__.pop('pkg.list_pkgs', None)
    new = list_pkgs()
    ret = salt.utils.compare_dicts(old, new)
    if ret:
        __context__.pop('pkg._avail', None)
    return ret


def remove(name=None, pkgs=None, **kwargs):  # pylint: disable=W0613
    '''
    Remove packages

    name
        The name of the package to be removed


    Multiple Package Options:

    pkgs
        A list of packages to delete. Must be passed as a python list. The
        ``name`` parameter will be ignored if this option is passed.

    .. versionadded:: 0.16.0


    Returns a dict containing the changes.

    CLI Example:

    .. code-block:: bash

        salt '*' pkg.remove <package name>
        salt '*' pkg.remove <package1>,<package2>,<package3>
        salt '*' pkg.remove pkgs='["foo", "bar"]'
    '''
    try:
        pkg_params = __salt__['pkg_resource.parse_targets'](name, pkgs)[0]
    except MinionError as exc:
        raise CommandExecutionError(exc)

    old = list_pkgs()
    targets = [x for x in pkg_params if x in old]
    if not targets:
        return {}
    cmd = [_yum(), '-y', 'remove'] + targets
    __salt__['cmd.run'](cmd, output_loglevel='trace')
    __context__.pop('pkg.list_pkgs', None)
    new = list_pkgs()
    ret = salt.utils.compare_dicts(old, new)
    if ret:
        __context__.pop('pkg._avail', None)
    return ret


def purge(name=None, pkgs=None, **kwargs):  # pylint: disable=W0613
    '''
    Package purges are not supported by yum, this function is identical to
    :mod:`pkg.remove <salt.modules.yumpkg.remove>`.

    name
        The name of the package to be purged


    Multiple Package Options:

    pkgs
        A list of packages to delete. Must be passed as a python list. The
        ``name`` parameter will be ignored if this option is passed.

    .. versionadded:: 0.16.0


    Returns a dict containing the changes.

    CLI Example:

    .. code-block:: bash

        salt '*' pkg.purge <package name>
        salt '*' pkg.purge <package1>,<package2>,<package3>
        salt '*' pkg.purge pkgs='["foo", "bar"]'
    '''
    return remove(name=name, pkgs=pkgs)


def hold(name=None, pkgs=None, sources=None, **kwargs):  # pylint: disable=W0613
    '''
    .. versionadded:: 2014.7.0

    Version-lock packages

    .. note::
        Requires the appropriate ``versionlock`` plugin package to be installed:

        - On RHEL 5: ``yum-versionlock``
        - On RHEL 6 & 7: ``yum-plugin-versionlock``
        - On Fedora: ``python-dnf-plugins-extras-versionlock``


    name
        The name of the package to be held.

    Multiple Package Options:

    pkgs
        A list of packages to hold. Must be passed as a python list. The
        ``name`` parameter will be ignored if this option is passed.

    Returns a dict containing the changes.

    CLI Example:

    .. code-block:: bash

        salt '*' pkg.hold <package name>
        salt '*' pkg.hold pkgs='["foo", "bar"]'
    '''
    _check_versionlock()

    if not name and not pkgs and not sources:
        raise SaltInvocationError(
            'One of name, pkgs, or sources must be specified.'
        )
    if pkgs and sources:
        raise SaltInvocationError(
            'Only one of pkgs or sources can be specified.'
        )

    targets = []
    if pkgs:
        for pkg in salt.utils.repack_dictlist(pkgs):
            ret = check_db(pkg)
            if not ret[pkg]['found']:
                raise SaltInvocationError(
                    'Package {0} not available in repository.'.format(name)
                )
        targets.extend(pkgs)
    elif sources:
        for source in sources:
            targets.append(next(six.iterkeys(source)))
    else:
        ret = check_db(name)
        if not ret[name]['found']:
            raise SaltInvocationError(
                'Package {0} not available in repository.'.format(name)
            )
        targets.append(name)

    current_locks = list_holds(full=False)
    ret = {}
    for target in targets:
        if isinstance(target, dict):
            target = next(six.iterkeys(target))

        ret[target] = {'name': target,
                       'changes': {},
                       'result': False,
                       'comment': ''}

        if target not in current_locks:
            if 'test' in __opts__ and __opts__['test']:
                ret[target].update(result=None)
                ret[target]['comment'] = ('Package {0} is set to be held.'
                                          .format(target))
            else:
                cmd = [_yum(), 'versionlock', target]
                out = __salt__['cmd.run_all'](cmd, python_shell=False)

                if out['retcode'] == 0:
                    ret[target].update(result=True)
                    ret[target]['comment'] = ('Package {0} is now being held.'
                                              .format(target))
                    ret[target]['changes']['new'] = 'hold'
                    ret[target]['changes']['old'] = ''
                else:
                    ret[target]['comment'] = ('Package {0} was unable to be held.'
                                              .format(target))
        else:
            ret[target].update(result=True)
            ret[target]['comment'] = ('Package {0} is already set to be held.'
                                      .format(target))
    return ret


def unhold(name=None, pkgs=None, sources=None, **kwargs):  # pylint: disable=W0613
    '''
    .. versionadded:: 2014.7.0

    Remove version locks

    .. note::
        Requires the appropriate ``versionlock`` plugin package to be installed:

        - On RHEL 5: ``yum-versionlock``
        - On RHEL 6 & 7: ``yum-plugin-versionlock``
        - On Fedora: ``python-dnf-plugins-extras-versionlock``


    name
        The name of the package to be unheld

    Multiple Package Options:

    pkgs
        A list of packages to unhold. Must be passed as a python list. The
        ``name`` parameter will be ignored if this option is passed.

    Returns a dict containing the changes.

    CLI Example:

    .. code-block:: bash

        salt '*' pkg.unhold <package name>
        salt '*' pkg.unhold pkgs='["foo", "bar"]'
    '''
    _check_versionlock()

    if not name and not pkgs and not sources:
        raise SaltInvocationError(
            'One of name, pkgs, or sources must be specified.'
        )
    if pkgs and sources:
        raise SaltInvocationError(
            'Only one of pkgs or sources can be specified.'
        )

    targets = []
    if pkgs:
        for pkg in salt.utils.repack_dictlist(pkgs):
            targets.append(pkg)
    elif sources:
        for source in sources:
            targets.append(next(iter(source)))
    else:
        targets.append(name)

    # Yum's versionlock plugin doesn't support passing just the package name
    # when removing a lock, so we need to get the full list and then use
    # fnmatch below to find the match.
    current_locks = list_holds(full=_yum() == 'yum')

    ret = {}
    for target in targets:
        if isinstance(target, dict):
            target = next(six.iterkeys(target))

        ret[target] = {'name': target,
                       'changes': {},
                       'result': False,
                       'comment': ''}

<<<<<<< HEAD
        search_locks = [x for x in current_locks if target in x]
=======
        if _yum() == 'dnf':
            search_locks = [x for x in current_locks if x == target]
        else:
            # To accommodate yum versionlock's lack of support for removing
            # locks using just the package name, we have to use fnmatch to do
            # glob matching on the target name, and then for each matching
            # expression double-check that the package name (obtained via
            # _get_hold()) matches the targeted package.
            search_locks = [
                x for x in current_locks
                if fnmatch.fnmatch(x, '*{0}*'.format(target))
                and target == _get_hold(x, full=False)
            ]

>>>>>>> 1c699a16
        if search_locks:
            if __opts__['test']:
                ret[target].update(result=None)
                ret[target]['comment'] = ('Package {0} is set to be unheld.'
                                          .format(target))
            else:
                cmd = [_yum(), 'versionlock', 'delete'] + search_locks
                out = __salt__['cmd.run_all'](cmd, python_shell=False)

                if out['retcode'] == 0:
                    ret[target].update(result=True)
                    ret[target]['comment'] = ('Package {0} is no longer held.'
                                              .format(target))
                    ret[target]['changes']['new'] = ''
                    ret[target]['changes']['old'] = 'hold'
                else:
                    ret[target]['comment'] = ('Package {0} was unable to be '
                                              'unheld.'.format(target))
        else:
            ret[target].update(result=True)
            ret[target]['comment'] = ('Package {0} is not being held.'
                                      .format(target))
    return ret


def list_holds(pattern=__HOLD_PATTERN, full=True):
    r'''
    .. versionchanged:: Boron,2015.8.4,2015.5.10
        Function renamed from ``pkg.get_locked_pkgs`` to ``pkg.list_holds``.

    List information on locked packages

    .. note::
        Requires the appropriate ``versionlock`` plugin package to be installed:

        - On RHEL 5: ``yum-versionlock``
        - On RHEL 6 & 7: ``yum-plugin-versionlock``
        - On Fedora: ``python-dnf-plugins-extras-versionlock``

    pattern : \w+(?:[.-][^-]+)*
        Regular expression used to match the package name

    full : True
        Show the full hold definition including version and epoch. Set to
        ``False`` to return just the name of the package(s) being held.


    CLI Example:

    .. code-block:: bash

        salt '*' pkg.list_holds
        salt '*' pkg.list_holds full=False
    '''
    _check_versionlock()

    out = __salt__['cmd.run']([_yum(), 'versionlock', 'list'],
                              python_shell=False)
    ret = []
    for line in out.splitlines():
        match = _get_hold(line, pattern=pattern, full=full)
        if match is not None:
            ret.append(match)
    return ret

get_locked_packages = salt.utils.alias_function(list_holds, 'get_locked_packages')


def verify(*names, **kwargs):
    '''
    .. versionadded:: 2014.1.0

    Runs an rpm -Va on a system, and returns the results in a dict

    Files with an attribute of config, doc, ghost, license or readme in the
    package header can be ignored using the ``ignore_types`` keyword argument

    CLI Example:

    .. code-block:: bash

        salt '*' pkg.verify
        salt '*' pkg.verify httpd
        salt '*' pkg.verify 'httpd postfix'
        salt '*' pkg.verify 'httpd postfix' ignore_types=['config','doc']
    '''
    return __salt__['lowpkg.verify'](*names, **kwargs)


def group_list():
    '''
    .. versionadded:: 2014.1.0

    Lists all groups known by yum on this system

    CLI Example:

    .. code-block:: bash

        salt '*' pkg.group_list
    '''
    ret = {'installed': [],
           'available': [],
           'installed environments': [],
           'available environments': [],
           'available languages': {}}

    section_map = {
        'installed groups:': 'installed',
        'available groups:': 'available',
        'installed environment groups:': 'installed environments',
        'available environment groups:': 'available environments',
        'available language groups:': 'available languages',
    }

    out = __salt__['cmd.run_stdout'](
        [_yum(), 'grouplist', 'hidden'],
        output_loglevel='trace',
        python_shell=False
    )
    key = None
    for line in out.splitlines():
        line_lc = line.lower()
        if line_lc == 'done':
            break

        section_lookup = section_map.get(line_lc)
        if section_lookup is not None and section_lookup != key:
            key = section_lookup
            continue

        # Ignore any administrative comments (plugin info, repo info, etc.)
        if key is None:
            continue

        line = line.strip()
        if key != 'available languages':
            ret[key].append(line)
        else:
            match = re.match(r'(.+) \[(.+)\]', line)
            if match:
                name, lang = match.groups()
                ret[key][line] = {'name': name, 'language': lang}
    return ret


def group_info(name, expand=False):
    '''
    .. versionadded:: 2014.1.0
    .. versionchanged:: Boron,2015.8.4,2015.5.10
        The return data has changed. A new key ``type`` has been added to
        distinguish environment groups from package groups. Also, keys for the
        group name and group ID have been added. The ``mandatory packages``,
        ``optional packages``, and ``default packages`` keys have been renamed
        to ``mandatory``, ``optional``, and ``default`` for accuracy, as
        environment groups include other groups, and not packages. Finally,
        this function now properly identifies conditional packages.

    Lists packages belonging to a certain group

    CLI Example:

    .. code-block:: bash

        salt '*' pkg.group_info 'Perl Support'
    '''
    pkgtypes = ('mandatory', 'optional', 'default', 'conditional')
    ret = {}
    for pkgtype in pkgtypes:
        ret[pkgtype] = set()

    cmd = [_yum(), '--quiet', 'groupinfo', name]
    out = __salt__['cmd.run_stdout'](
        cmd,
        output_loglevel='trace',
        python_shell=False
    )

    g_info = {}
    for line in out.splitlines():
        try:
            key, value = [x.strip() for x in line.split(':')]
            g_info[key.lower()] = value
        except ValueError:
            continue

    if 'environment group' in g_info:
        ret['type'] = 'environment group'
    elif 'group' in g_info:
        ret['type'] = 'package group'

    ret['group'] = g_info.get('environment group') or g_info.get('group')
    ret['id'] = g_info.get('environment-id') or g_info.get('group-id')
    if not ret['group'] and not ret['id']:
        raise CommandExecutionError('Group \'{0}\' not found'.format(name))

    ret['description'] = g_info.get('description', '')

    pkgtypes_capturegroup = '(' + '|'.join(pkgtypes) + ')'
    for pkgtype in pkgtypes:
        target_found = False
        for line in out.splitlines():
            line = line.strip().lstrip(string.punctuation)
            match = re.match(
                pkgtypes_capturegroup + r' (?:groups|packages):\s*$',
                line.lower()
            )
            if match:
                if target_found:
                    # We've reached a new section, break from loop
                    break
                else:
                    if match.group(1) == pkgtype:
                        # We've reached the targeted section
                        target_found = True
                    continue
            if target_found:
                if expand and ret['type'] == 'environment group':
                    expanded = group_info(line, expand=True)
                    # Don't shadow the pkgtype variable from the outer loop
                    for p_type in pkgtypes:
                        ret[p_type].update(set(expanded[p_type]))
                else:
                    ret[pkgtype].add(line)

    for pkgtype in pkgtypes:
        ret[pkgtype] = sorted(ret[pkgtype])

    return ret


def group_diff(name):
    '''
    .. versionadded:: 2014.1.0
    .. versionchanged:: Boron,2015.8.4,2015.5.10
        Environment groups are now supported. The key names have been renamed,
        similar to the changes made in :py:func:`pkg.group_info
        <salt.modules.yumpkg.group_info>`.

    Lists packages belonging to a certain group, and which are installed

    CLI Example:

    .. code-block:: bash

        salt '*' pkg.group_diff 'Perl Support'
    '''
    pkgtypes = ('mandatory', 'optional', 'default', 'conditional')
    ret = {}
    for pkgtype in pkgtypes:
        ret[pkgtype] = {'installed': [], 'not installed': []}

    pkgs = list_pkgs()
    group_pkgs = group_info(name, expand=True)
    for pkgtype in pkgtypes:
        for member in group_pkgs.get(pkgtype, []):
            if member in pkgs:
                ret[pkgtype]['installed'].append(member)
            else:
                ret[pkgtype]['not installed'].append(member)
    return ret


def group_install(name,
                  skip=(),
                  include=(),
                  **kwargs):
    '''
    .. versionadded:: 2014.1.0

    Install the passed package group(s). This is basically a wrapper around
    :py:func:`pkg.install <salt.modules.yumpkg.install>`, which performs
    package group resolution for the user. This function is currently
    considered experimental, and should be expected to undergo changes.

    name
        Package group to install. To install more than one group, either use a
        comma-separated list or pass the value as a python list.

        CLI Examples:

        .. code-block:: bash

            salt '*' pkg.group_install 'Group 1'
            salt '*' pkg.group_install 'Group 1,Group 2'
            salt '*' pkg.group_install '["Group 1", "Group 2"]'

    skip
        Packages that would normally be installed by the package group
        ("default" packages), which should not be installed. Can be passed
        either as a comma-separated list or a python list.

        CLI Examples:

        .. code-block:: bash

            salt '*' pkg.group_install 'My Group' skip='foo,bar'
            salt '*' pkg.group_install 'My Group' skip='["foo", "bar"]'

    include
        Packages which are included in a group, which would not normally be
        installed by a ``yum groupinstall`` ("optional" packages). Note that
        this will not enforce group membership; if you include packages which
        are not members of the specified groups, they will still be installed.
        Can be passed either as a comma-separated list or a python list.

        CLI Examples:

        .. code-block:: bash

            salt '*' pkg.group_install 'My Group' include='foo,bar'
            salt '*' pkg.group_install 'My Group' include='["foo", "bar"]'

    .. note::

        Because this is essentially a wrapper around pkg.install, any argument
        which can be passed to pkg.install may also be included here, and it
        will be passed along wholesale.
    '''
    groups = name.split(',') if isinstance(name, six.string_types) else name

    if not groups:
        raise SaltInvocationError('no groups specified')
    elif not isinstance(groups, list):
        raise SaltInvocationError('\'groups\' must be a list')

    # pylint: disable=maybe-no-member
    if isinstance(skip, six.string_types):
        skip = skip.split(',')
    if not isinstance(skip, (list, tuple)):
        raise SaltInvocationError('\'skip\' must be a list')

    if isinstance(include, six.string_types):
        include = include.split(',')
    if not isinstance(include, (list, tuple)):
        raise SaltInvocationError('\'include\' must be a list')
    # pylint: enable=maybe-no-member

    targets = []
    for group in groups:
        group_detail = group_info(group)
        targets.extend(group_detail.get('mandatory packages', []))
        targets.extend(
            [pkg for pkg in group_detail.get('default packages', [])
             if pkg not in skip]
        )
    if include:
        targets.extend(include)

    # Don't install packages that are already installed, install() isn't smart
    # enough to make this distinction.
    pkgs = [x for x in targets if x not in list_pkgs()]
    if not pkgs:
        return {}

    return install(pkgs=pkgs, **kwargs)

groupinstall = salt.utils.alias_function(group_install, 'groupinstall')


def list_repos(basedir=None):
    '''
    Lists all repos in <basedir> (default: all dirs in `reposdir` yum option).

    CLI Example:

    .. code-block:: bash

        salt '*' pkg.list_repos
        salt '*' pkg.list_repos basedir=/path/to/dir
        salt '*' pkg.list_repos basedir=/path/to/dir,/path/to/another/dir
    '''

    basedirs = _normalize_basedir(basedir)
    repos = {}
    log.debug('Searching for repos in {0}'.format(basedirs))
    for bdir in basedirs:
        if not os.path.exists(bdir):
            continue
        for repofile in os.listdir(bdir):
            repopath = '{0}/{1}'.format(bdir, repofile)
            if not repofile.endswith('.repo'):
                continue
            filerepos = _parse_repo_file(repopath)[1]
            for reponame in filerepos.keys():
                repo = filerepos[reponame]
                repo['file'] = repopath
                repos[reponame] = repo
    return repos


def get_repo(repo, basedir=None, **kwargs):  # pylint: disable=W0613
    '''
    Display a repo from <basedir> (default basedir: all dirs in ``reposdir``
    yum option).

    CLI Examples:

    .. code-block:: bash

        salt '*' pkg.get_repo myrepo
        salt '*' pkg.get_repo myrepo basedir=/path/to/dir
        salt '*' pkg.get_repo myrepo basedir=/path/to/dir,/path/to/another/dir
    '''
    repos = list_repos(basedir)

    # Find out what file the repo lives in
    repofile = ''
    for arepo in six.iterkeys(repos):
        if arepo == repo:
            repofile = repos[arepo]['file']

    if repofile:
        # Return just one repo
        filerepos = _parse_repo_file(repofile)[1]
        return filerepos[repo]
    return {}


def del_repo(repo, basedir=None, **kwargs):  # pylint: disable=W0613
    '''
    Delete a repo from <basedir> (default basedir: all dirs in `reposdir` yum option).

    If the .repo file that the repo exists in does not contain any other repo
    configuration, the file itself will be deleted.

    CLI Examples:

    .. code-block:: bash

        salt '*' pkg.del_repo myrepo
        salt '*' pkg.del_repo myrepo basedir=/path/to/dir
        salt '*' pkg.del_repo myrepo basedir=/path/to/dir,/path/to/another/dir
    '''
    # this is so we know which dirs are searched for our error messages below
    basedirs = _normalize_basedir(basedir)
    repos = list_repos(basedirs)

    if repo not in repos:
        return 'Error: the {0} repo does not exist in {1}'.format(
            repo, basedirs)

    # Find out what file the repo lives in
    repofile = ''
    for arepo in repos:
        if arepo == repo:
            repofile = repos[arepo]['file']

    # See if the repo is the only one in the file
    onlyrepo = True
    for arepo in six.iterkeys(repos):
        if arepo == repo:
            continue
        if repos[arepo]['file'] == repofile:
            onlyrepo = False

    # If this is the only repo in the file, delete the file itself
    if onlyrepo:
        os.remove(repofile)
        return 'File {0} containing repo {1} has been removed'.format(
            repofile, repo)

    # There must be other repos in this file, write the file with them
    header, filerepos = _parse_repo_file(repofile)
    content = header
    for stanza in six.iterkeys(filerepos):
        if stanza == repo:
            continue
        comments = ''
        if 'comments' in filerepos[stanza]:
            comments = '\n'.join(filerepos[stanza]['comments'])
            del filerepos[stanza]['comments']
        content += '\n[{0}]'.format(stanza)
        for line in filerepos[stanza]:
            content += '\n{0}={1}'.format(line, filerepos[stanza][line])
        content += '\n{0}\n'.format(comments)

    with salt.utils.fopen(repofile, 'w') as fileout:
        fileout.write(content)

    return 'Repo {0} has been removed from {1}'.format(repo, repofile)


def mod_repo(repo, basedir=None, **kwargs):
    '''
    Modify one or more values for a repo. If the repo does not exist, it will
    be created, so long as the following values are specified:

    repo
        name by which the yum refers to the repo
    name
        a human-readable name for the repo
    baseurl
        the URL for yum to reference
    mirrorlist
        the URL for yum to reference

    Key/Value pairs may also be removed from a repo's configuration by setting
    a key to a blank value. Bear in mind that a name cannot be deleted, and a
    baseurl can only be deleted if a mirrorlist is specified (or vice versa).

    CLI Examples:

    .. code-block:: bash

        salt '*' pkg.mod_repo reponame enabled=1 gpgcheck=1
        salt '*' pkg.mod_repo reponame basedir=/path/to/dir enabled=1
        salt '*' pkg.mod_repo reponame baseurl= mirrorlist=http://host.com/
    '''
    # Filter out '__pub' arguments, as well as saltenv
    repo_opts = dict(
        (x, kwargs[x]) for x in kwargs
        if not x.startswith('__') and x not in ('saltenv',)
    )

    if all(x in repo_opts for x in ('mirrorlist', 'baseurl')):
        raise SaltInvocationError(
            'Only one of \'mirrorlist\' and \'baseurl\' can be specified'
        )

    # Build a list of keys to be deleted
    todelete = []
    for key in repo_opts:
        if repo_opts[key] != 0 and not repo_opts[key]:
            del repo_opts[key]
            todelete.append(key)

    # convert disabled=True to enabled=0 from pkgrepo state
    if 'disabled' in repo_opts:
        kw_disabled = repo_opts['disabled']
        if kw_disabled is True or str(kw_disabled).lower() == 'true':
            repo_opts['enabled'] = 0
        del repo_opts['disabled']
        todelete.append('disabled')

    # Add baseurl or mirrorlist to the 'todelete' list if the other was
    # specified in the repo_opts
    if 'mirrorlist' in repo_opts:
        todelete.append('baseurl')
    elif 'baseurl' in repo_opts:
        todelete.append('mirrorlist')

    # Fail if the user tried to delete the name
    if 'name' in todelete:
        raise SaltInvocationError('The repo name cannot be deleted')

    # Give the user the ability to change the basedir
    repos = {}
    basedirs = _normalize_basedir(basedir)
    repos = list_repos(basedirs)

    repofile = ''
    header = ''
    filerepos = {}
    if repo not in repos:
        # If the repo doesn't exist, create it in a new file in the first
        # repo directory that exists
        newdir = None
        for d in basedirs:
            if os.path.exists(d):
                newdir = d
                break
        if not newdir:
            raise SaltInvocationError(
                'The repo does not exist and needs to be created, but none '
                'of the following basedir directories exist: {0}'.format(basedirs)
            )

        repofile = '{0}/{1}.repo'.format(newdir, repo)

        if 'name' not in repo_opts:
            raise SaltInvocationError(
                'The repo does not exist and needs to be created, but a name '
                'was not given'
            )

        if 'baseurl' not in repo_opts and 'mirrorlist' not in repo_opts:
            raise SaltInvocationError(
                'The repo does not exist and needs to be created, but either '
                'a baseurl or a mirrorlist needs to be given'
            )
        filerepos[repo] = {}
    else:
        # The repo does exist, open its file
        repofile = repos[repo]['file']
        header, filerepos = _parse_repo_file(repofile)

    # Error out if they tried to delete baseurl or mirrorlist improperly
    if 'baseurl' in todelete:
        if 'mirrorlist' not in repo_opts and 'mirrorlist' \
                not in filerepos[repo]:
            raise SaltInvocationError(
                'Cannot delete baseurl without specifying mirrorlist'
            )
    if 'mirrorlist' in todelete:
        if 'baseurl' not in repo_opts and 'baseurl' \
                not in filerepos[repo]:
            raise SaltInvocationError(
                'Cannot delete mirrorlist without specifying baseurl'
            )

    # Delete anything in the todelete list
    for key in todelete:
        if key in six.iterkeys(filerepos[repo].copy()):
            del filerepos[repo][key]

    # Old file or new, write out the repos(s)
    filerepos[repo].update(repo_opts)
    content = header
    for stanza in six.iterkeys(filerepos):
        comments = ''
        if 'comments' in six.iterkeys(filerepos[stanza]):
            comments = '\n'.join(filerepos[stanza]['comments'])
            del filerepos[stanza]['comments']
        content += '\n[{0}]'.format(stanza)
        for line in six.iterkeys(filerepos[stanza]):
            content += '\n{0}={1}'.format(line, filerepos[stanza][line])
        content += '\n{0}\n'.format(comments)

    with salt.utils.fopen(repofile, 'w') as fileout:
        fileout.write(content)

    return {repofile: filerepos}


def _parse_repo_file(filename):
    '''
    Turn a single repo file into a dict
    '''
    repos = {}
    header = ''
    repo = ''
    with salt.utils.fopen(filename, 'r') as rfile:
        for line in rfile:
            if line.startswith('['):
                repo = line.strip().replace('[', '').replace(']', '')
                repos[repo] = {}

            # Even though these are essentially uselss, I want to allow the
            # user to maintain their own comments, etc
            if not line:
                if not repo:
                    header += line
            if line.startswith('#'):
                if not repo:
                    header += line
                else:
                    if 'comments' not in repos[repo]:
                        repos[repo]['comments'] = []
                    repos[repo]['comments'].append(line.strip())
                continue

            # These are the actual configuration lines that matter
            if '=' in line:
                try:
                    comps = line.strip().split('=')
                    repos[repo][comps[0].strip()] = '='.join(comps[1:])
                except KeyError:
                    log.error(
                        'Failed to parse line in {0}, offending line was '
                        '\'{1}\''.format(filename, line.rstrip())
                    )

    return (header, repos)


def file_list(*packages):
    '''
    .. versionadded:: 2014.1.0

    List the files that belong to a package. Not specifying any packages will
    return a list of *every* file on the system's rpm database (not generally
    recommended).

    CLI Examples:

    .. code-block:: bash

        salt '*' pkg.file_list httpd
        salt '*' pkg.file_list httpd postfix
        salt '*' pkg.file_list
    '''
    return __salt__['lowpkg.file_list'](*packages)


def file_dict(*packages):
    '''
    .. versionadded:: 2014.1.0

    List the files that belong to a package, grouped by package. Not
    specifying any packages will return a list of *every* file on the system's
    rpm database (not generally recommended).

    CLI Examples:

    .. code-block:: bash

        salt '*' pkg.file_list httpd
        salt '*' pkg.file_list httpd postfix
        salt '*' pkg.file_list
    '''
    return __salt__['lowpkg.file_dict'](*packages)


def expand_repo_def(repokwargs):
    '''
    Take a repository definition and expand it to the full pkg repository dict
    that can be used for comparison. This is a helper function to make
    certain repo managers sane for comparison in the pkgrepo states.

    There is no use to calling this function via the CLI.
    '''
    # YUM doesn't need the data massaged.
    return repokwargs


def owner(*paths):
    '''
    .. versionadded:: 2014.7.0

    Return the name of the package that owns the file. Multiple file paths can
    be passed. Like :mod:`pkg.version <salt.modules.yumpkg.version`, if a
    single path is passed, a string will be returned, and if multiple paths are
    passed, a dictionary of file/package name pairs will be returned.

    If the file is not owned by a package, or is not present on the minion,
    then an empty string will be returned for that path.

    CLI Examples:

    .. code-block:: bash

        salt '*' pkg.owner /usr/bin/apachectl
        salt '*' pkg.owner /usr/bin/apachectl /etc/httpd/conf/httpd.conf
    '''
    if not paths:
        return ''
    ret = {}
    for path in paths:
        ret[path] = __salt__['cmd.run_stdout'](
            ['rpm', '-qf', '--queryformat', '%{NAME}', path],
            output_loglevel='trace',
            python_shell=False
        )
        if 'not owned' in ret[path].lower():
            ret[path] = ''
    if len(ret) == 1:
        return next(six.itervalues(ret))
    return ret


def modified(*packages, **flags):
    '''
    List the modified files that belong to a package. Not specifying any packages
    will return a list of _all_ modified files on the system's RPM database.

    .. versionadded:: 2015.5.0

    Filtering by flags (True or False):

    size
        Include only files where size changed.

    mode
        Include only files which file's mode has been changed.

    checksum
        Include only files which MD5 checksum has been changed.

    device
        Include only files which major and minor numbers has been changed.

    symlink
        Include only files which are symbolic link contents.

    owner
        Include only files where owner has been changed.

    group
        Include only files where group has been changed.

    time
        Include only files where modification time of the file has been
        changed.

    capabilities
        Include only files where capabilities differ or not. Note: supported
        only on newer RPM versions.

    CLI Examples:

    .. code-block:: bash

        salt '*' pkg.modified
        salt '*' pkg.modified httpd
        salt '*' pkg.modified httpd postfix
        salt '*' pkg.modified httpd owner=True group=False
    '''

    return __salt__['lowpkg.modified'](*packages, **flags)


@decorators.which('yumdownloader')
def download(*packages):
    '''
    .. versionadded:: 2015.5.0

    Download packages to the local disk. Requires ``yumdownloader`` from
    ``yum-utils`` package.

    .. note::

        ``yum-utils`` will already be installed on the minion if the package
        was installed from the Fedora / EPEL repositories.

    CLI example:

    .. code-block:: bash

        salt '*' pkg.download httpd
        salt '*' pkg.download httpd postfix
    '''
    if not packages:
        raise SaltInvocationError('No packages were specified')

    CACHE_DIR = '/var/cache/yum/packages'
    if not os.path.exists(CACHE_DIR):
        os.makedirs(CACHE_DIR)
    cached_pkgs = os.listdir(CACHE_DIR)
    to_purge = []
    for pkg in packages:
        to_purge.extend([os.path.join(CACHE_DIR, x)
                         for x in cached_pkgs
                         if x.startswith('{0}-'.format(pkg))])
    for purge_target in set(to_purge):
        log.debug('Removing cached package {0}'.format(purge_target))
        try:
            os.unlink(purge_target)
        except OSError as exc:
            log.error('Unable to remove {0}: {1}'.format(purge_target, exc))

    __salt__['cmd.run'](
        'yumdownloader -q {0} --destdir={1}'.format(
            ' '.join(packages), CACHE_DIR
        ),
        output_loglevel='trace'
    )
    ret = {}
    for dld_result in os.listdir(CACHE_DIR):
        if not dld_result.endswith('.rpm'):
            continue
        pkg_name = None
        pkg_file = None
        for query_pkg in packages:
            if dld_result.startswith('{0}-'.format(query_pkg)):
                pkg_name = query_pkg
                pkg_file = dld_result
                break
        if pkg_file is not None:
            ret[pkg_name] = os.path.join(CACHE_DIR, pkg_file)

    if not ret:
        raise CommandExecutionError(
            'Unable to download any of the following packages: {0}'
            .format(', '.join(packages))
        )

    failed = [x for x in packages if x not in ret]
    if failed:
        ret['_error'] = ('The following package(s) failed to download: {0}'
                         .format(', '.join(failed)))
    return ret


def diff(*paths):
    '''
    Return a formatted diff between current files and original in a package.
    NOTE: this function includes all files (configuration and not), but does
    not work on binary content.

    :param path: Full path to the installed file
    :return: Difference string or raises and exception if examined file is binary.

    CLI example:

    .. code-block:: bash

        salt '*' pkg.diff /etc/apache2/httpd.conf /etc/sudoers
    '''
    ret = {}

    pkg_to_paths = {}
    for pth in paths:
        pth_pkg = __salt__['lowpkg.owner'](pth)
        if not pth_pkg:
            ret[pth] = os.path.exists(pth) and 'Not managed' or 'N/A'
        else:
            if pkg_to_paths.get(pth_pkg) is None:
                pkg_to_paths[pth_pkg] = []
            pkg_to_paths[pth_pkg].append(pth)

    if pkg_to_paths:
        local_pkgs = __salt__['pkg.download'](*pkg_to_paths.keys())
        for pkg, files in pkg_to_paths.items():
            for path in files:
                ret[path] = __salt__['lowpkg.diff'](
                    local_pkgs[pkg]['path'], path) or 'Unchanged'

    return ret<|MERGE_RESOLUTION|>--- conflicted
+++ resolved
@@ -22,10 +22,7 @@
 from __future__ import absolute_import
 import copy
 import fnmatch
-<<<<<<< HEAD
 import itertools
-=======
->>>>>>> 1c699a16
 import logging
 import os
 import re
@@ -62,31 +59,8 @@
 
 log = logging.getLogger(__name__)
 
-<<<<<<< HEAD
-=======
-__QUERYFORMAT = '%{NAME}_|-%{VERSION}_|-%{RELEASE}_|-%{ARCH}_|-%{REPOID}'
-
-# These arches compiled from the rpmUtils.arch python module source
-__ARCHES_64 = ('x86_64', 'athlon', 'amd64', 'ia32e', 'ia64', 'geode')
-__ARCHES_32 = ('i386', 'i486', 'i586', 'i686')
-__ARCHES_PPC = ('ppc', 'ppc64', 'ppc64iseries', 'ppc64pseries')
-__ARCHES_S390 = ('s390', 's390x')
-__ARCHES_SPARC = (
-    'sparc', 'sparcv8', 'sparcv9', 'sparcv9v', 'sparc64', 'sparc64v'
-)
-__ARCHES_ALPHA = (
-    'alpha', 'alphaev4', 'alphaev45', 'alphaev5', 'alphaev56',
-    'alphapca56', 'alphaev6', 'alphaev67', 'alphaev68', 'alphaev7'
-)
-__ARCHES_ARM = ('armv5tel', 'armv5tejl', 'armv6l', 'armv7l')
-__ARCHES_SH = ('sh3', 'sh4', 'sh4a')
-
-__ARCHES = __ARCHES_64 + __ARCHES_32 + __ARCHES_PPC + __ARCHES_S390 + \
-    __ARCHES_ALPHA + __ARCHES_ARM + __ARCHES_SH
-
 __HOLD_PATTERN = r'\w+(?:[.-][^-]+)*'
 
->>>>>>> 1c699a16
 # Define the module's virtual name
 __virtualname__ = 'pkg'
 
@@ -110,7 +84,6 @@
     return False
 
 
-<<<<<<< HEAD
 def _strip_headers(output, *args):
     if not args:
         args_lc = ('installed packages',
@@ -123,7 +96,9 @@
     for line in salt.utils.itertools.split(output, '\n'):
         if line.lower() not in args_lc:
             ret += line + '\n'
-=======
+    return ret
+
+
 def _get_hold(line, pattern=__HOLD_PATTERN, full=True):
     '''
     Resolve a package name from a line containing the hold expression. If the
@@ -152,47 +127,6 @@
         else:
             return match.group(1)
     return None
-
-
-def _parse_pkginfo(line):
-    '''
-    A small helper to parse a repoquery; returns a namedtuple
-    '''
-    # Importing `collections` here since this function is re-namespaced into
-    # another module
-    import collections
-    pkginfo = collections.namedtuple(
-        'PkgInfo',
-        ('name', 'version', 'arch', 'repoid')
-    )
-
-    try:
-        name, pkg_version, release, arch, repoid = line.split('_|-')
-    # Handle unpack errors (should never happen with the queryformat we are
-    # using, but can't hurt to be careful).
-    except ValueError:
-        return None
-
-    if not _check_32(arch):
-        if arch not in (__grains__['osarch'], 'noarch'):
-            name += '.{0}'.format(arch)
-    if release:
-        pkg_version += '-{0}'.format(release)
-
-    return pkginfo(name, pkg_version, arch, repoid)
-
-
-def _repoquery_pkginfo(repoquery_args):
-    '''
-    Wrapper to call repoquery and parse out all the tuples
-    '''
-    ret = []
-    for line in _repoquery(repoquery_args):
-        pkginfo = _parse_pkginfo(line)
-        if pkginfo is not None:
-            ret.append(pkginfo)
->>>>>>> 1c699a16
-    return ret
 
 
 def _yum():
@@ -1744,9 +1678,6 @@
                        'result': False,
                        'comment': ''}
 
-<<<<<<< HEAD
-        search_locks = [x for x in current_locks if target in x]
-=======
         if _yum() == 'dnf':
             search_locks = [x for x in current_locks if x == target]
         else:
@@ -1761,7 +1692,6 @@
                 and target == _get_hold(x, full=False)
             ]
 
->>>>>>> 1c699a16
         if search_locks:
             if __opts__['test']:
                 ret[target].update(result=None)
