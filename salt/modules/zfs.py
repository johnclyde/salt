# -*- coding: utf-8 -*-
'''
Salt interface to ZFS commands
'''
from __future__ import absolute_import

# Import Python libs
import logging

# Some std libraries that are made
# use of.
import re
import sys

# Import Salt libs
import salt.utils
import salt.utils.decorators as decorators
import salt.modules.cmdmod as salt_cmd

log = logging.getLogger(__name__)

# Function alias to set mapping. Filled
# in later on.
__func_alias__ = {}


@decorators.memoize
def _check_zfs():
    '''
    Looks to see if zfs is present on the system.
    '''
    # Get the path to the zfs binary.
    return salt.utils.which('zfs')


def _available_commands():
    '''
    List available commands based on 'zfs -?'. Returns a dict.
    '''
    zfs_path = _check_zfs()
    if not zfs_path:
        return False

    ret = {}
<<<<<<< HEAD
    # Note that we append '|| :' as a unix hack to force return code to be 0.
    res = salt_cmd.run_stdout(
        '{0} -? || :'.format(zfs_path), output_loglevel='trace'
=======
    res = salt_cmd.run_stderr(
        '{0} help'.format(zfs_path),
        output_loglevel='trace',
        ignore_retcode=True
>>>>>>> 388ecbdd
    )

    # This bit is dependent on specific output from `zfs -?` - any major changes
    # in how this works upstream will require a change.
    for line in res.splitlines():
        if re.match('	[a-zA-Z]', line):
            cmds = line.split(' ')[0].split('|')
            doc = ' '.join(line.split(' ')[1:])
            for cmd in [cmd.strip() for cmd in cmds]:
                if cmd not in ret:
                    ret[cmd] = doc
    return ret


def _exit_status(retcode):
    '''
    Translate exit status of zfs
    '''
    ret = {0: 'Successful completion.',
           1: 'An error occurred.',
           2: 'Usage error.'
          }[retcode]
    return ret


def __virtual__():
    '''
    Makes sure that ZFS is available.
    '''
    if _check_zfs():
        return 'zfs'
    return False


def _add_doc(func, doc, prefix='\n\n    '):
    if not func.__doc__:
        func.__doc__ = ''
    func.__doc__ += '{0}{1}'.format(prefix, doc)


def _make_function(cmd_name, doc):
    '''
    Returns a function based on the command name.
    '''
    def _cmd(*args):
        # Define a return value.
        ret = {}

        # Run the command.
        res = salt_cmd.run_all(
                '{0} {1} {2}'.format(
                    _check_zfs(),
                    cmd_name,
                    ' '.join(args)
                    )
                )

        # Make a note of the error in the return object if retcode
        # not 0.
        if res['retcode'] != 0:
            ret['Error'] = _exit_status(res['retcode'])

        # Set the output to be splitlines for now.
        ret = res['stdout'].splitlines()

        return ret

    _add_doc(_cmd, 'This function is dynamically generated.', '\n    ')
    _add_doc(_cmd, doc)
    _add_doc(_cmd, '\n    CLI Example:\n\n')
    _add_doc(_cmd, '\n        salt \'*\' zfs.{0} <args>'.format(cmd_name))

    # At this point return the function we've just defined.
    return _cmd

# Run through all the available commands
if _check_zfs():
    available_cmds = _available_commands()
    for available_cmd in available_cmds:

        # Set the output from _make_function to be 'available_cmd_'.
        # i.e. 'list' becomes 'list_' in local module.
        setattr(
                sys.modules[__name__],
                '{0}_'.format(available_cmd),
                _make_function(available_cmd, available_cmds[available_cmd])
                )

        # Update the function alias so that salt finds the functions properly.
        __func_alias__['{0}_'.format(available_cmd)] = available_cmd<|MERGE_RESOLUTION|>--- conflicted
+++ resolved
@@ -42,16 +42,10 @@
         return False
 
     ret = {}
-<<<<<<< HEAD
-    # Note that we append '|| :' as a unix hack to force return code to be 0.
-    res = salt_cmd.run_stdout(
-        '{0} -? || :'.format(zfs_path), output_loglevel='trace'
-=======
     res = salt_cmd.run_stderr(
-        '{0} help'.format(zfs_path),
+        '{0} -?'.format(zfs_path),
         output_loglevel='trace',
         ignore_retcode=True
->>>>>>> 388ecbdd
     )
 
     # This bit is dependent on specific output from `zfs -?` - any major changes
