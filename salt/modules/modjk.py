'''
Control Modjk via the Apache Tomcat `Status worker`_

.. _`Status worker`: http://tomcat.apache.org/connectors-doc/reference/status.html

Below is an example of the configuration needed for this module. This
configuration data can be placed either in :doc:`grains
</topics/targeting/grains>` or :doc:`pillar </topics/pillar/index>`.

If using grains, this can be accomplished :ref:`statically
<static-custom-grains>` or via a :ref:`grain module <writing-grains>`.

If using pillar, the yaml configuration can be placed directly into a pillar
SLS file, making this both the easier and more dynamic method of configuring
this module.

.. code-block:: yaml

    modjk:
      default:
        url: http://localhost/jkstatus
        user: modjk
        pass: secret
        realm: authentication realm for digest passwords
        timeout: 5
      otherVhost:
        url: http://otherVhost/jkstatus
        user: modjk
        pass: secret2
        realm: authentication realm2 for digest passwords
        timeout: 600
'''

# Python libs
import urllib
import urllib2


def __virtual__():
    '''
    Always load
    '''

    return 'modjk'


def _auth(url, user, passwd, realm):
    '''
    returns a authentication handler.
    '''

    basic = urllib2.HTTPBasicAuthHandler()
    basic.add_password(realm=realm, uri=url, user=user, passwd=passwd)
    digest = urllib2.HTTPDigestAuthHandler()
    digest.add_password(realm=realm, uri=url, user=user, passwd=passwd)
    return urllib2.build_opener(basic, digest)


def _do_http(opts, profile='default'):
    '''
    Make the http request and return the data
    '''

    ret = {}

<<<<<<< HEAD
    url = __salt__['config.get']('modjk:{0}:url'.format(profile), '')
    user = __salt__['config.get']('modjk:{0}:user'.format(profile), '')
    passwd = __salt__['config.get']('modjk:{0}:pass'.format(profile), '')
    realm = __salt__['config.get']('modjk:{0}:realm'.format(profile), '')
    timeout = __salt__['config.get']('modjk:{0}:timeout'.format(profile), '')
=======
    url = __salt__['config.get']('modjk:' + profile + ':url', '')
    user = __salt__['config.get']('modjk:' + profile + ':user', '')
    passwd = __salt__['config.get']('modjk:' + profile + ':pass', '')
    realm = __salt__['config.get']('modjk:' + profile + ':realm', '')
    timeout = __salt__['config.get']('modjk:' + profile + ':timeout', 5)
>>>>>>> 1b9e4f04

    if not url:
        raise Exception('missing url in profile {0}'.format(profile))

    if user and passwd:
        auth = _auth(url, realm, user, passwd)
        urllib2.install_opener(auth)

    url += '?{0}'.format(urllib.urlencode(opts))

    for line in urllib2.urlopen(url, timeout=timeout).read().splitlines():
        splt = line.split('=', 1)
        ret[splt[0]] = splt[1]

    return ret


<<<<<<< HEAD
def _worker_ctl(worker, lb, vwa, profile='default'):
=======
def _workerCtl(worker, lb, vwa, profile='default'):
>>>>>>> 1b9e4f04
    '''
    enable/disable/stop a worker
    '''

    cmd = {
        'cmd': 'update',
        'mime': 'prop',
        'w': lb,
        'sw': worker,
        'vwa': vwa,
    }
    return _do_http(cmd, profile)['worker.result.type'] == 'OK'


###############
### General ###
###############


def version(profile='default'):
    '''
    Return the modjk version

    CLI Examples::

        salt '*' modjk.version
        salt '*' modjk.version other-profile
    '''

    cmd = {
        'cmd': 'version',
        'mime': 'prop',
    }
    return _do_http(cmd, profile)['worker.jk_version'].split('/')[-1]


def get_running(profile='default'):
    '''
    Get the current running config (not from disk)

    CLI Examples::

        salt '*' modjk.get_running
        salt '*' modjk.get_running other-profile
    '''

    cmd = {
        'cmd': 'list',
        'mime': 'prop',
    }
    return _do_http(cmd, profile)


def dump_config(profile='default'):
    '''
    Dump the original configuration that was loaded from disk

    CLI Examples::

        salt '*' modjk.dump_config
        salt '*' modjk.dump_config other-profile
    '''

    cmd = {
        'cmd': 'dump',
        'mime': 'prop',
    }
    return _do_http(cmd, profile)


####################
### LB Functions ###
####################


def list_configured_members(lb, profile='default'):
    '''
    Return a list of member workers from the configuration files

    CLI Examples::

        salt '*' modjk.list_configured_members loadbalancer1
        salt '*' modjk.list_configured_members loadbalancer1 other-profile
    '''

    config = dump_config(profile)

    try:
        ret = config['worker.{0}.balance_workers'.format(lb)].strip().split(',')
    except KeyError:
        return []

    return filter(None, ret)


def list_running_members(lb, profile='default'):
    '''
    Return a list of member workers

    CLI Examples::

        salt '*' modjk.list_running_members loadbalancer1
        salt '*' modjk.list_running_members loadbalancer1 other-profile
    '''

    config = get_running()
    try:
        return config['worker.{0}.balance_workers'.format(lb)].split(',')
    except KeyError:
        return []


def recover_all(lb, profile='default'):
    '''
    Set the all the workers in lb to recover and activate them if they are not

    CLI Examples::

        salt '*' modjk.recover_all loadbalancer1
        salt '*' modjk.recover_all loadbalancer1 other-profile
    '''

    ret = {}

    workers = list_running_members(lb, profile)
    for worker in workers:
        curr_state = worker_status(worker, profile)
        if curr_state['activation'] != 'ACT':
            worker_activate(worker, lb, profile)
        if not curr_state['state'].startswith('OK'):
            worker_recover(worker, lb, profile)
        ret[worker] = worker_status(worker, profile)

    return ret


def reset_stats(lb, profile='default'):
    '''
    Reset all runtime statistics for the load balancer

    CLI Examples::

        salt '*' modjk.reset_stats loadbalancer1
        salt '*' modjk.reset_stats loadbalancer1 other-profile
    '''

    cmd = {
        'cmd': 'reset',
        'mime': 'prop',
        'w': lb,
    }
    return _do_http(cmd, profile)['worker.result.type'] == 'OK'


def lb_edit(lb, settings, profile='default'):
    '''
    Edit the loadbalancer settings

    Note: http://tomcat.apache.org/connectors-doc/reference/status.html
    Data Parameters for the standard Update Action

    CLI Examples::

        salt '*' modjk.lb_edit loadbalancer1 "{'vlr': 1, 'vlt': 60}"
        salt '*' modjk.lb_edit loadbalancer1 "{'vlr': 1, 'vlt': 60}" other-profile
    '''

    settings['cmd'] = 'update'
    settings['mime'] = 'prop'
    settings['w'] = lb

    return _do_http(settings, profile)['worker.result.type'] == 'OK'


########################
### Worker Functions ###
########################


def worker_status(worker, profile='default'):
    '''
    Return the state of the worker

    CLI Examples::

        salt '*' modjk.worker_status node1
        salt '*' modjk.worker_status node1 other-profile
    '''

    config = get_running(profile)
    try:
        return {
            'activation': config['worker.{0}.activation'.format(worker)],
            'state': config['worker.{0}.state'.format(worker)],
        }
    except KeyError:
        return False


def worker_recover(worker, lb, profile='default'):
    '''
    Set the worker to recover
    this module will fail if it is in OK state

    CLI Examples::

        salt '*' modjk.worker_recover node1 loadbalancer1
        salt '*' modjk.worker_recover node1 loadbalancer1 other-profile
    '''

    cmd = {
        'cmd': 'recover',
        'mime': 'prop',
        'w': lb,
        'sw': worker,
    }
    return _do_http(cmd, profile)


def worker_disable(worker, lb, profile='default'):
    '''
    Set the worker to disable state in the lb load balancer

    CLI Examples::

        salt '*' modjk.worker_disable node1 loadbalancer1
        salt '*' modjk.worker_disable node1 loadbalancer1 other-profile
    '''

<<<<<<< HEAD
    return _worker_ctl(worker, lb, 'd', profile)
=======
    return _workerCtl(worker, lb, 'd', profile)
>>>>>>> 1b9e4f04


def worker_activate(worker, lb, profile='default'):
    '''
    Set the worker to activate state in the lb load balancer

    CLI Examples::

        salt '*' modjk.worker_activate node1 loadbalancer1
        salt '*' modjk.worker_activate node1 loadbalancer1 other-profile
    '''

<<<<<<< HEAD
    return _worker_ctl(worker, lb, 'a', profile)
=======
    return _workerCtl(worker, lb, 'a', profile)
>>>>>>> 1b9e4f04


def worker_stop(worker, lb, profile='default'):
    '''
    Set the worker to stopped state in the lb load balancer

    CLI Examples::

        salt '*' modjk.worker_activate node1 loadbalancer1
        salt '*' modjk.worker_activate node1 loadbalancer1 other-profile
    '''

<<<<<<< HEAD
    return _worker_ctl(worker, lb, 's', profile)
=======
    return _workerCtl(worker, lb, 's', profile)
>>>>>>> 1b9e4f04


def worker_edit(worker, lb, settings, profile='default'):
    '''
    Edit the worker settings

    Note: http://tomcat.apache.org/connectors-doc/reference/status.html
    Data Parameters for the standard Update Action

    CLI Examples::

        salt '*' modjk.lb_edit node1 loadbalancer1 "{'vwf': 500, 'vwd': 60}"
        salt '*' modjk.lb_edit node1 loadbalancer1 "{'vwf': 500, 'vwd': 60}" \
                other-profile
    '''

    settings['cmd'] = 'update'
    settings['mime'] = 'prop'
    settings['w'] = lb
    settings['sw'] = worker

    return _do_http(settings, profile)['worker.result.type'] == 'OK'<|MERGE_RESOLUTION|>--- conflicted
+++ resolved
@@ -63,19 +63,11 @@
 
     ret = {}
 
-<<<<<<< HEAD
     url = __salt__['config.get']('modjk:{0}:url'.format(profile), '')
     user = __salt__['config.get']('modjk:{0}:user'.format(profile), '')
     passwd = __salt__['config.get']('modjk:{0}:pass'.format(profile), '')
     realm = __salt__['config.get']('modjk:{0}:realm'.format(profile), '')
     timeout = __salt__['config.get']('modjk:{0}:timeout'.format(profile), '')
-=======
-    url = __salt__['config.get']('modjk:' + profile + ':url', '')
-    user = __salt__['config.get']('modjk:' + profile + ':user', '')
-    passwd = __salt__['config.get']('modjk:' + profile + ':pass', '')
-    realm = __salt__['config.get']('modjk:' + profile + ':realm', '')
-    timeout = __salt__['config.get']('modjk:' + profile + ':timeout', 5)
->>>>>>> 1b9e4f04
 
     if not url:
         raise Exception('missing url in profile {0}'.format(profile))
@@ -93,11 +85,7 @@
     return ret
 
 
-<<<<<<< HEAD
 def _worker_ctl(worker, lb, vwa, profile='default'):
-=======
-def _workerCtl(worker, lb, vwa, profile='default'):
->>>>>>> 1b9e4f04
     '''
     enable/disable/stop a worker
     '''
@@ -186,11 +174,11 @@
     config = dump_config(profile)
 
     try:
-        ret = config['worker.{0}.balance_workers'.format(lb)].strip().split(',')
+        ret = config['worker.{0}.balance_workers'.format(lb)]
     except KeyError:
         return []
 
-    return filter(None, ret)
+    return filter(None, ret.strip().split(','))
 
 
 def list_running_members(lb, profile='default'):
@@ -327,11 +315,7 @@
         salt '*' modjk.worker_disable node1 loadbalancer1 other-profile
     '''
 
-<<<<<<< HEAD
     return _worker_ctl(worker, lb, 'd', profile)
-=======
-    return _workerCtl(worker, lb, 'd', profile)
->>>>>>> 1b9e4f04
 
 
 def worker_activate(worker, lb, profile='default'):
@@ -344,11 +328,7 @@
         salt '*' modjk.worker_activate node1 loadbalancer1 other-profile
     '''
 
-<<<<<<< HEAD
     return _worker_ctl(worker, lb, 'a', profile)
-=======
-    return _workerCtl(worker, lb, 'a', profile)
->>>>>>> 1b9e4f04
 
 
 def worker_stop(worker, lb, profile='default'):
@@ -361,11 +341,7 @@
         salt '*' modjk.worker_activate node1 loadbalancer1 other-profile
     '''
 
-<<<<<<< HEAD
     return _worker_ctl(worker, lb, 's', profile)
-=======
-    return _workerCtl(worker, lb, 's', profile)
->>>>>>> 1b9e4f04
 
 
 def worker_edit(worker, lb, settings, profile='default'):
