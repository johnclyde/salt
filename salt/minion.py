--- conflicted
+++ resolved
@@ -111,11 +111,8 @@
     SaltReqTimeoutError,
     SaltClientError,
     SaltSystemExit,
-<<<<<<< HEAD
-    SaltDaemonNotRunning
-=======
+    SaltDaemonNotRunning,
     SaltException,
->>>>>>> 50f48c4b
 )
 
 
@@ -787,7 +784,6 @@
         '''
         Block until we are connected to a master
         '''
-<<<<<<< HEAD
         self._sync_connect_master_success = False
         log.debug("sync_connect_master")
 
@@ -800,16 +796,10 @@
         self._connect_master_future.add_done_callback(on_connect_master_future_done)
         if timeout:
             self.io_loop.call_later(timeout, self.io_loop.stop)
-        self.io_loop.start()
-=======
-        self._connect_master_future = self.connect_master()
-        # finish connecting to master
-        self._connect_master_future.add_done_callback(lambda f: self.io_loop.stop())
         try:
             self.io_loop.start()
         except KeyboardInterrupt:
             self.destroy()
->>>>>>> 50f48c4b
         # I made the following 3 line oddity to preserve traceback.
         # Please read PR #23978 before changing, hopefully avoiding regressions.
         # Good luck, we're all counting on you.  Thanks.
@@ -1831,20 +1821,16 @@
         ping_interval = self.opts.get('ping_interval', 0) * 60
         if ping_interval > 0:
             def ping_master():
-<<<<<<< HEAD
-                if not self._fire_master('ping', 'minion_ping'):
-                    if not self.opts.get('auth_safemode', True):
-                        log.error('** Master Ping failed. Attempting to restart minion**')
-                        delay = self.opts.get('random_reauth_delay', 5)
-                        log.info('delaying random_reauth_delay {0}s'.format(delay))
-                        # regular sys.exit raises an exception -- which isn't sufficient in a thread
-                        os._exit(salt.defaults.exitcodes.SALT_KEEPALIVE)
-=======
                 try:
-                    self._fire_master('ping', 'minion_ping')
+                    if not self._fire_master('ping', 'minion_ping'):
+                        if not self.opts.get('auth_safemode', True):
+                            log.error('** Master Ping failed. Attempting to restart minion**')
+                            delay = self.opts.get('random_reauth_delay', 5)
+                            log.info('delaying random_reauth_delay {0}s'.format(delay))
+                            # regular sys.exit raises an exception -- which isn't sufficient in a thread
+                            os._exit(salt.defaults.exitcodes.SALT_KEEPALIVE)
                 except Exception:
                     log.warning('Attempt to ping master failed.', exc_on_loglevel=logging.DEBUG)
->>>>>>> 50f48c4b
             self.periodic_callbacks['ping'] = tornado.ioloop.PeriodicCallback(ping_master, ping_interval * 1000, io_loop=self.io_loop)
 
         self.periodic_callbacks['cleanup'] = tornado.ioloop.PeriodicCallback(self._fallback_cleanups, loop_interval * 1000, io_loop=self.io_loop)
