# -*- coding: utf-8 -*-
'''
The client module is used to create a client connection to the publisher
The data structure needs to be:
    {'enc': 'clear',
     'load': {'fun': '<mod.callable>',
              'arg':, ('arg1', 'arg2', ...),
              'tgt': '<glob or id>',
              'key': '<read in the key file>'}
'''

# The components here are simple, and they need to be and stay simple, we
# want a client to have 3 external concerns, and maybe a forth configurable
# option.
# The concerns are:
# 1. Who executes the command?
# 2. What is the function being run?
# 3. What arguments need to be passed to the function?
# 4. How long do we wait for all of the replies?
#
# Import python libs
from __future__ import absolute_import, print_function
import os
import sys
import time
import copy
import errno
<<<<<<< HEAD
import logging
=======
import re
>>>>>>> 9bc056d2
from datetime import datetime

# Import 3rd-party libs


# Import salt libs
import salt.config
import salt.minion
import salt.payload
import salt.transport
import salt.loader
import salt.minion
import salt.utils
import salt.utils.args
import salt.utils.event
import salt.utils.minions
import salt.utils.verify
import salt.utils.jid
import salt.syspaths as syspaths
from salt.exceptions import (
    EauthAuthenticationError, SaltInvocationError, SaltReqTimeoutError,
    SaltClientError, PublishError
)

# Import third party libs
import salt.ext.six as six
# pylint: disable=import-error
try:
    import zmq
    HAS_ZMQ = True
except ImportError:
    HAS_ZMQ = False

# Try to import range from https://github.com/ytoolshed/range
HAS_RANGE = False
try:
    import seco.range
    HAS_RANGE = True
except ImportError:
    pass
# pylint: enable=import-error

log = logging.getLogger(__name__)


def get_local_client(
        c_path=os.path.join(syspaths.CONFIG_DIR, 'master'),
        mopts=None,
        skip_perm_errors=False):
    '''
    .. versionadded:: 2014.7.0

    Read in the config and return the correct LocalClient object based on
    the configured transport
    '''
    if mopts:
        opts = mopts
    else:
        # Late import to prevent circular import
        import salt.config
        opts = salt.config.client_config(c_path)
    if opts['transport'] == 'raet':
        import salt.client.raet
        return salt.client.raet.LocalClient(mopts=opts)
    elif opts['transport'] == 'zeromq':
        return LocalClient(mopts=opts, skip_perm_errors=skip_perm_errors)


class LocalClient(object):
    '''
    The interface used by the :command:`salt` CLI tool on the Salt Master

    ``LocalClient`` is used to send a command to Salt minions to execute
    :ref:`execution modules <all-salt.modules>` and return the results to the
    Salt Master.

    Importing and using ``LocalClient`` must be done on the same machine as the
    Salt Master and it must be done using the same user that the Salt Master is
    running as. (Unless :conf_master:`external_auth` is configured and
    authentication credentials are included in the execution).

    .. code-block:: python

        import salt.client

        local = salt.client.LocalClient()
        local.cmd('*', 'test.fib', [10])
    '''
    def __init__(self,
                 c_path=os.path.join(syspaths.CONFIG_DIR, 'master'),
                 mopts=None, skip_perm_errors=False):
        if mopts:
            self.opts = mopts
        else:
            if os.path.isdir(c_path):
                log.warning(
                    '{0} expects a file path not a directory path({1}) to '
                    'it\'s \'c_path\' keyword argument'.format(
                        self.__class__.__name__, c_path
                    )
                )
            self.opts = salt.config.client_config(c_path)
        self.serial = salt.payload.Serial(self.opts)
        self.salt_user = salt.utils.get_specific_user()
        self.skip_perm_errors = skip_perm_errors
        self.key = self.__read_master_key()
        self.event = salt.utils.event.get_event(
                'master',
                self.opts['sock_dir'],
                self.opts['transport'],
                opts=self.opts,
                listen=not self.opts.get('__worker', False))

        self.returners = salt.loader.returners(self.opts, {})

    def __read_master_key(self):
        '''
        Read in the rotating master authentication key
        '''
        key_user = self.salt_user
        if key_user == 'root':
            if self.opts.get('user', 'root') != 'root':
                key_user = self.opts.get('user', 'root')
        if key_user.startswith('sudo_'):
            key_user = self.opts.get('user', 'root')
        keyfile = os.path.join(self.opts['cachedir'],
                               '.{0}_key'.format(key_user))
        # Make sure all key parent directories are accessible
        salt.utils.verify.check_path_traversal(self.opts['cachedir'],
                                               key_user,
                                               self.skip_perm_errors)

        try:
            with salt.utils.fopen(keyfile, 'r') as key:
                return key.read()
        except (OSError, IOError):
            # Fall back to eauth
            return ''

    def _convert_range_to_list(self, tgt):
        '''
        convert a seco.range range into a list target
        '''
        range_ = seco.range.Range(self.opts['range_server'])
        try:
            return range_.expand(tgt)
        except seco.range.RangeException as err:
            print('Range server exception: {0}'.format(err))
            return []

    def _get_timeout(self, timeout):
        '''
        Return the timeout to use
        '''
        if timeout is None:
            return self.opts['timeout']
        if isinstance(timeout, int):
            return timeout
        if isinstance(timeout, six.string_types):
            try:
                return int(timeout)
            except ValueError:
                return self.opts['timeout']
        # Looks like the timeout is invalid, use config
        return self.opts['timeout']

    def gather_job_info(self, jid, tgt, tgt_type):
        '''
        Return the information about a given job
        '''
        log.debug('Checking whether jid {0} is still running'.format(jid))
        timeout = self.opts['gather_job_timeout']

        pub_data = self.run_job(tgt,
                                'saltutil.find_job',
                                arg=[jid],
                                expr_form=tgt_type,
                                timeout=timeout,
                               )

        return pub_data

    def _check_pub_data(self, pub_data):
        '''
        Common checks on the pub_data data structure returned from running pub
        '''
        if not pub_data:
            # Failed to autnenticate, this could be a bunch of things
            raise EauthAuthenticationError(
                'Failed to authenticate! This is most likely because this '
                'user is not permitted to execute commands, but there is a '
                'small possibility that a disk error occurred (check '
                'disk/inode usage).'
            )

        # Failed to connect to the master and send the pub
        if 'jid' not in pub_data:
            return {}
        if pub_data['jid'] == '0':
            print('Failed to connect to the Master, '
                  'is the Salt Master running?')
            return {}

        # If we order masters (via a syndic), don't short circuit if no minions
        # are found
        if not self.opts.get('order_masters'):
            # Check for no minions
            if not pub_data['minions']:
                print('No minions matched the target. '
                      'No command was sent, no jid was assigned.')
                return {}

        return pub_data

    def run_job(
            self,
            tgt,
            fun,
            arg=(),
            expr_form='glob',
            ret='',
            timeout=None,
            jid='',
            kwarg=None,
            **kwargs):
        '''
        Asynchronously send a command to connected minions

        Prep the job directory and publish a command to any targeted minions.

        :return: A dictionary of (validated) ``pub_data`` or an empty
            dictionary on failure. The ``pub_data`` contains the job ID and a
            list of all minions that are expected to return data.

        .. code-block:: python

            >>> local.run_job('*', 'test.sleep', [300])
            {'jid': '20131219215650131543', 'minions': ['jerry']}
        '''
        arg = salt.utils.args.condition_input(arg, kwarg)

        # Subscribe to all events and subscribe as early as possible
        self.event.subscribe(jid)

        try:
            pub_data = self.pub(
                tgt,
                fun,
                arg,
                expr_form,
                ret,
                jid=jid,
                timeout=self._get_timeout(timeout),
                **kwargs)
        except SaltClientError:
            # Re-raise error with specific message
            raise SaltClientError(
                'The salt master could not be contacted. Is master running?'
            )
        except Exception as general_exception:
            # Convert to generic client error and pass along mesasge
            raise SaltClientError(general_exception)

        return self._check_pub_data(pub_data)

    def cmd_async(
            self,
            tgt,
            fun,
            arg=(),
            expr_form='glob',
            ret='',
            jid='',
            kwarg=None,
            **kwargs):
        '''
        Asynchronously send a command to connected minions

        The function signature is the same as :py:meth:`cmd` with the
        following exceptions.

        :returns: A job ID or 0 on failure.

        .. code-block:: python

            >>> local.cmd_async('*', 'test.sleep', [300])
            '20131219215921857715'
        '''
        arg = salt.utils.args.condition_input(arg, kwarg)
        pub_data = self.run_job(tgt,
                                fun,
                                arg,
                                expr_form,
                                ret,
                                jid=jid,
                                **kwargs)
        try:
            return pub_data['jid']
        except KeyError:
            return 0

    def cmd_subset(
            self,
            tgt,
            fun,
            arg=(),
            expr_form='glob',
            ret='',
            kwarg=None,
            sub=3,
            cli=False,
            progress=False,
            **kwargs):
        '''
        Execute a command on a random subset of the targeted systems

        The function signature is the same as :py:meth:`cmd` with the
        following exceptions.

        :param sub: The number of systems to execute on

        .. code-block:: python

            >>> SLC.cmd_subset('*', 'test.ping', sub=1)
            {'jerry': True}
        '''
        group = self.cmd(tgt, 'sys.list_functions', expr_form=expr_form)
        f_tgt = []
        for minion, ret in six.iteritems(group):
            if len(f_tgt) >= sub:
                break
            if fun in ret:
                f_tgt.append(minion)
        func = self.cmd
        if cli:
            func = self.cmd_cli
        return func(
                f_tgt,
                fun,
                arg,
                expr_form='list',
                ret=ret,
                kwarg=kwarg,
                progress=progress,
                **kwargs)

    def cmd_batch(
            self,
            tgt,
            fun,
            arg=(),
            expr_form='glob',
            ret='',
            kwarg=None,
            batch='10%',
            **kwargs):
        '''
        Iteratively execute a command on subsets of minions at a time

        The function signature is the same as :py:meth:`cmd` with the
        following exceptions.

        :param batch: The batch identifier of systems to execute on

        :returns: A generator of minion returns

        .. code-block:: python

            >>> returns = local.cmd_batch('*', 'state.highstate', bat='10%')
            >>> for return in returns:
            ...     print return
            {'jerry': {...}}
            {'dave': {...}}
            {'stewart': {...}}
        '''
        import salt.cli.batch
        arg = salt.utils.args.condition_input(arg, kwarg)
        opts = {'tgt': tgt,
                'fun': fun,
                'arg': arg,
                'expr_form': expr_form,
                'ret': ret,
                'batch': batch,
                'raw': kwargs.get('raw', False)}
        for key, val in six.iteritems(self.opts):
            if key not in opts:
                opts[key] = val
        batch = salt.cli.batch.Batch(opts, quiet=True)
        for ret in batch.run():
            yield ret

    def cmd(
            self,
            tgt,
            fun,
            arg=(),
            timeout=None,
            expr_form='glob',
            ret='',
            jid='',
            kwarg=None,
            **kwargs):
        '''
        Synchronously execute a command on targeted minions

        The cmd method will execute and wait for the timeout period for all
        minions to reply, then it will return all minion data at once.

        .. code-block:: python

            >>> import salt.client
            >>> local = salt.client.LocalClient()
            >>> local.cmd('*', 'cmd.run', ['whoami'])
            {'jerry': 'root'}

        With extra keyword arguments for the command function to be run:

        .. code-block:: python

            local.cmd('*', 'test.arg', ['arg1', 'arg2'], kwarg={'foo': 'bar'})

        Compound commands can be used for multiple executions in a single
        publish. Function names and function arguments are provided in separate
        lists but the index values must correlate and an empty list must be
        used if no arguments are required.

        .. code-block:: python

            >>> local.cmd('*', [
                    'grains.items',
                    'sys.doc',
                    'cmd.run',
                ],
                [
                    [],
                    [],
                    ['uptime'],
                ])

        :param tgt: Which minions to target for the execution. Default is shell
            glob. Modified by the ``expr_form`` option.
        :type tgt: string or list

        :param fun: The module and function to call on the specified minions of
            the form ``module.function``. For example ``test.ping`` or
            ``grains.items``.

            Compound commands
                Multiple functions may be called in a single publish by
                passing a list of commands. This can dramatically lower
                overhead and speed up the application communicating with Salt.

                This requires that the ``arg`` param is a list of lists. The
                ``fun`` list and the ``arg`` list must correlate by index
                meaning a function that does not take arguments must still have
                a corresponding empty list at the expected index.
        :type fun: string or list of strings

        :param arg: A list of arguments to pass to the remote function. If the
            function takes no arguments ``arg`` may be omitted except when
            executing a compound command.
        :type arg: list or list-of-lists

        :param timeout: Seconds to wait after the last minion returns but
            before all minions return.

        :param expr_form: The type of ``tgt``. Allowed values:

            * ``glob`` - Bash glob completion - Default
            * ``pcre`` - Perl style regular expression
            * ``list`` - Python list of hosts
            * ``grain`` - Match based on a grain comparison
            * ``grain_pcre`` - Grain comparison with a regex
            * ``pillar`` - Pillar data comparison
            * ``nodegroup`` - Match on nodegroup
            * ``range`` - Use a Range server for matching
            * ``compound`` - Pass a compound match string

        :param ret: The returner to use. The value passed can be single
            returner, or a comma delimited list of returners to call in order
            on the minions

        :param kwarg: A dictionary with keyword arguments for the function.

        :param kwargs: Optional keyword arguments.
            Authentication credentials may be passed when using
            :conf_master:`external_auth`.

            For example: ``local.cmd('*', 'test.ping', username='saltdev',
            password='saltdev', eauth='pam')``.
            Or: ``local.cmd('*', 'test.ping',
            token='5871821ea51754fdcea8153c1c745433')``

        :returns: A dictionary with the result of the execution, keyed by
            minion ID. A compound command will return a sub-dictionary keyed by
            function name.
        '''
        arg = salt.utils.args.condition_input(arg, kwarg)
        pub_data = self.run_job(tgt,
                                fun,
                                arg,
                                expr_form,
                                ret,
                                timeout,
                                jid,
                                **kwargs)

        if not pub_data:
            return pub_data

        ret = {}
        for fn_ret in self.get_cli_event_returns(
                pub_data['jid'],
                pub_data['minions'],
                self._get_timeout(timeout),
                tgt,
                expr_form,
                **kwargs):

            if fn_ret:
                for mid, data in six.iteritems(fn_ret):
                    ret[mid] = data.get('ret', {})

        return ret

    def cmd_cli(
            self,
            tgt,
            fun,
            arg=(),
            timeout=None,
            expr_form='glob',
            ret='',
            verbose=False,
            kwarg=None,
            progress=False,
            **kwargs):
        '''
        Used by the :command:`salt` CLI. This method returns minion returns as
        the come back and attempts to block until all minions return.

        The function signature is the same as :py:meth:`cmd` with the
        following exceptions.

        :param verbose: Print extra information about the running command
        :returns: A generator
        '''
        arg = salt.utils.args.condition_input(arg, kwarg)
        pub_data = self.run_job(
            tgt,
            fun,
            arg,
            expr_form,
            ret,
            timeout,
            **kwargs)

        if not pub_data:
            yield pub_data
        else:
            try:
                for fn_ret in self.get_cli_event_returns(
                        pub_data['jid'],
                        pub_data['minions'],
                        self._get_timeout(timeout),
                        tgt,
                        expr_form,
                        verbose,
                        progress,
                        **kwargs):

                    if not fn_ret:
                        continue

                    yield fn_ret
            except KeyboardInterrupt:
                msg = ('Exiting on Ctrl-C\nThis job\'s jid is:\n{0}\n'
                       'The minions may not have all finished running and any '
                       'remaining minions will return upon completion. To '
                       'look up the return data for this job later run:\n'
                       'salt-run jobs.lookup_jid {0}').format(pub_data['jid'])
                raise SystemExit(msg)

    def cmd_iter(
            self,
            tgt,
            fun,
            arg=(),
            timeout=None,
            expr_form='glob',
            ret='',
            kwarg=None,
            **kwargs):
        '''
        Yields the individual minion returns as they come in

        The function signature is the same as :py:meth:`cmd` with the
        following exceptions.

        :return: A generator

        .. code-block:: python

            >>> ret = local.cmd_iter('*', 'test.ping')
            >>> for i in ret:
            ...     print i
            {'jerry': {'ret': True}}
            {'dave': {'ret': True}}
            {'stewart': {'ret': True}}
        '''
        arg = salt.utils.args.condition_input(arg, kwarg)
        pub_data = self.run_job(
            tgt,
            fun,
            arg,
            expr_form,
            ret,
            timeout,
            **kwargs)

        if not pub_data:
            yield pub_data
        else:
            for fn_ret in self.get_iter_returns(pub_data['jid'],
                                                pub_data['minions'],
                                                self._get_timeout(timeout),
                                                tgt,
                                                expr_form,
                                                **kwargs):
                if not fn_ret:
                    continue
                yield fn_ret

    def cmd_iter_no_block(
            self,
            tgt,
            fun,
            arg=(),
            timeout=None,
            expr_form='glob',
            ret='',
            kwarg=None,
            **kwargs):
        '''
        Blocks while waiting for individual minions to return.

        The function signature is the same as :py:meth:`cmd` with the
        following exceptions.

        :returns: None until the next minion returns. This allows for actions
            to be injected in between minion returns.

        .. code-block:: python

            >>> ret = local.cmd_iter('*', 'test.ping')
            >>> for i in ret:
            ...     print i
            None
            {'jerry': {'ret': True}}
            {'dave': {'ret': True}}
            None
            {'stewart': {'ret': True}}
        '''
        arg = salt.utils.args.condition_input(arg, kwarg)
        pub_data = self.run_job(
            tgt,
            fun,
            arg,
            expr_form,
            ret,
            timeout,
            **kwargs)

        if not pub_data:
            yield pub_data
        else:
            for fn_ret in self.get_iter_returns(pub_data['jid'],
                                                pub_data['minions'],
                                                timeout,
                                                tgt,
                                                expr_form,
                                                **kwargs):
                yield fn_ret

    def cmd_full_return(
            self,
            tgt,
            fun,
            arg=(),
            timeout=None,
            expr_form='glob',
            ret='',
            verbose=False,
            kwarg=None,
            **kwargs):
        '''
        Execute a salt command and return
        '''
        arg = salt.utils.args.condition_input(arg, kwarg)
        pub_data = self.run_job(
            tgt,
            fun,
            arg,
            expr_form,
            ret,
            timeout,
            **kwargs)

        if not pub_data:
            return pub_data

        return (self.get_cli_static_event_returns(pub_data['jid'],
                                                  pub_data['minions'],
                                                  timeout,
                                                  tgt,
                                                  expr_form,
                                                  verbose))

    def get_cli_returns(
            self,
            jid,
            minions,
            timeout=None,
            tgt='*',
            tgt_type='glob',
            verbose=False,
            show_jid=False,
            **kwargs):
        '''
        Starts a watcher looking at the return data for a specified JID

        :returns: all of the information for the JID
        '''
        if verbose:
            msg = 'Executing job with jid {0}'.format(jid)
            print(msg)
            print('-' * len(msg) + '\n')
        elif show_jid:
            print('jid: {0}'.format(jid))
        if timeout is None:
            timeout = self.opts['timeout']
        fret = {}
        # make sure the minions is a set (since we do set operations on it)
        minions = set(minions)

        found = set()
        # start this before the cache lookup-- in case new stuff comes in
        event_iter = self.get_event_iter_returns(jid, minions, timeout=timeout)

        # get the info from the cache
        ret = self.get_cache_returns(jid)
        if ret != {}:
            found.update(set(ret))
            yield ret

        # if you have all the returns, stop
        if len(found.intersection(minions)) >= len(minions):
            raise StopIteration()

        # otherwise, get them from the event system
        for event in event_iter:
            if event != {}:
                found.update(set(event))
                yield event
            if len(found.intersection(minions)) >= len(minions):
                raise StopIteration()

    # TODO: tests!!
    def get_returns_no_block(
            self,
            jid,
            event=None,
            gather_errors=False,
            tags_regex=None
           ):
        '''
        Raw function to just return events of jid excluding timeout logic

        Yield either the raw event data or None

       Pass a list of additional regular expressions as `tags_regex` to search
       the event bus for non-return data, such as minion lists returned from
       syndics.
        '''
        if event is None:
            event = self.event

        jid_tag = 'salt/job/{0}'.format(jid)
        jid_tag_regex = '^salt/job/{0}'.format(jid)

        tag_search = []
        tag_search.append(re.compile(jid_tag_regex))
        if isinstance(tags_regex, str):
            tag_search.append(re.compile(tags_regex))
        elif isinstance(tags_regex, list):
            for tag in tags_regex:
                tag_search.append(re.compile(tag))
        while True:
            if self.opts.get('transport') == 'zeromq':
                try:
                    raw = event.get_event_noblock()
                    if gather_errors:
                        if (raw and
                                (raw.get('tag', '').startswith('_salt_error') or
                                any([tag.search(raw.get('tag', '')) for tag in tag_search]))):
                            yield raw
                    else:
                        if raw and raw.get('tag', '').startswith(jid_tag):
                            yield raw
                        else:
                            yield None
                except zmq.ZMQError as ex:
                    if ex.errno == errno.EAGAIN or ex.errno == errno.EINTR:
                        yield None
                    else:
                        raise
            else:
                raw = event.get_event_noblock()
                if raw and raw.get('tag', '').startswith(jid_tag):
                    yield raw
                else:
                    yield None

    def get_iter_returns(
            self,
            jid,
            minions,
            timeout=None,
            tgt='*',
            tgt_type='glob',
            expect_minions=False,
            gather_errors=True,
            **kwargs):
        '''
        Watch the event system and return job data as it comes in

        :returns: all of the information for the JID
        '''
        if not isinstance(minions, set):
            if isinstance(minions, six.string_types):
                minions = set([minions])
            elif isinstance(minions, (list, tuple)):
                minions = set(list(minions))

        if timeout is None:
            timeout = self.opts['timeout']
        start = int(time.time())

        # timeouts per minion, id_ -> timeout time
        minion_timeouts = {}

        found = set()
        # Check to see if the jid is real, if not return the empty dict
        try:
            if self.returners['{0}.get_load'.format(self.opts['master_job_cache'])](jid) == {}:
                log.warning('jid does not exist')
                yield {}
                # stop the iteration, since the jid is invalid
                raise StopIteration()
        except Exception as exc:
            log.warning('Returner unavailable: {exc}'.format(exc=exc))
        # Wait for the hosts to check in
        syndic_wait = 0
        last_time = False
        # iterator for this job's return
        if self.opts['order_masters']:
            # If we are a MoM, we need to gather expected minions from downstreams masters.
            ret_iter = self.get_returns_no_block(jid, gather_errors=gather_errors, tags_regex='^syndic/.*/{0}'.format(jid))
        else:
            ret_iter = self.get_returns_no_block(jid, gather_errors=gather_errors)
        # iterator for the info of this job
        jinfo_iter = []
        timeout_at = time.time() + timeout
        gather_syndic_wait = time.time() + self.opts['syndic_wait']
        # are there still minions running the job out there
        # start as True so that we ping at least once
        minions_running = True
        log.debug(
            'get_iter_returns for jid {0} sent to {1} will timeout at {2}'.format(
                jid, minions, datetime.fromtimestamp(timeout_at).time()
            )
        )
        while True:
            # Process events until timeout is reached or all minions have returned
            for raw in ret_iter:
                # if we got None, then there were no events
                if raw is None:
                    break
                if gather_errors:
                    if raw['tag'] == '_salt_error':
                        ret = {raw['data']['id']: raw['data']['data']}
                        yield ret
                if 'minions' in raw.get('data', {}):
                    minions.update(raw['data']['minions'])
                    continue
                if 'return' not in raw['data']:
                    continue
                if kwargs.get('raw', False):
                    found.add(raw['data']['id'])
                    yield raw
                else:
                    found.add(raw['data']['id'])
                    ret = {raw['data']['id']: {'ret': raw['data']['return']}}
                    if 'out' in raw['data']:
                        ret[raw['data']['id']]['out'] = raw['data']['out']
                    if 'retcode' in raw['data']:
                        ret[raw['data']['id']]['retcode'] = raw['data']['retcode']
                    if kwargs.get('_cmd_meta', False):
                        ret[raw['data']['id']].update(raw['data'])
                    log.debug('jid {0} return from {1}'.format(jid, raw['data']['id']))
                    yield ret

            # if we have all of the returns (and we aren't a syndic), no need for anything fancy
            if len(found.intersection(minions)) >= len(minions) and not self.opts['order_masters']:
                # All minions have returned, break out of the loop
                log.debug('jid {0} found all minions {1}'.format(jid, found))
                break
            elif len(found.intersection(minions)) >= len(minions) and self.opts['order_masters']:
                if len(found) >= len(minions) and len(minions) > 0 and time.time() > gather_syndic_wait:
                    # There were some minions to find and we found them
                    # However, this does not imply that *all* masters have yet responded with expected minion lists.
                    # Therefore, continue to wait up to the syndic_wait period (calculated in gather_syndic_wait) to see
                    # if additional lower-level masters deliver their lists of expected
                    # minions.
                    break
           # If we get here we may not have gathered the minion list yet. Keep waiting
           # for all lower-level masters to respond with their minion lists

            # let start the timeouts for all remaining minions

            for id_ in minions - found:
                # if we have a new minion in the list, make sure it has a timeout
                if id_ not in minion_timeouts:
                    minion_timeouts[id_] = time.time() + timeout

            # if the jinfo has timed out and some minions are still running the job
            # re-do the ping
            if time.time() > timeout_at and minions_running:
                # need our own event listener, so we don't clobber the class one
                event = salt.utils.event.get_event(
                        'master',
                        self.opts['sock_dir'],
                        self.opts['transport'],
                        opts=self.opts,
                        listen=not self.opts.get('__worker', False))
                # start listening for new events, before firing off the pings
                event.connect_pub()
                # since this is a new ping, no one has responded yet
                jinfo = self.gather_job_info(jid, tgt, tgt_type)
                minions_running = False
                # if we weren't assigned any jid that means the master thinks
                # we have nothing to send
                if 'jid' not in jinfo:
                    jinfo_iter = []
                else:
                    jinfo_iter = self.get_returns_no_block(jinfo['jid'], event=event)
                timeout_at = time.time() + self.opts['gather_job_timeout']
                # if you are a syndic, wait a little longer
                if self.opts['order_masters']:
                    timeout_at += self.opts.get('syndic_wait', 1)

            # check for minions that are running the job still
            for raw in jinfo_iter:
                # if there are no more events, lets stop waiting for the jinfo
                if raw is None:
                    break

                # TODO: move to a library??
                if 'minions' in raw.get('data', {}):
                    minions.update(raw['data']['minions'])
                    continue
                if 'syndic' in raw.get('data', {}):
                    minions.update(raw['syndic'])
                    continue
                if 'return' not in raw.get('data', {}):
                    continue

                # if the job isn't running there anymore... don't count
                if raw['data']['return'] == {}:
                    continue

                # if we didn't originally target the minion, lets add it to the list
                if raw['data']['id'] not in minions:
                    minions.add(raw['data']['id'])
                # update this minion's timeout, as long as the job is still running
                minion_timeouts[raw['data']['id']] = time.time() + timeout
                # a minion returned, so we know its running somewhere
                minions_running = True

            # if we have hit gather_job_timeout (after firing the job) AND
            # if we have hit all minion timeouts, lets call it
            now = time.time()
            # if we have finished waiting, and no minions are running the job
            # then we need to see if each minion has timedout
            done = (now > timeout_at) and not minions_running
            if done:
                # if all minions have timeod out
                for id_ in minions - found:
                    if now < minion_timeouts[id_]:
                        done = False
                        break
            if done:
                break

            # don't spin
            time.sleep(0.01)
        if expect_minions:
            for minion in list((minions - found)):
                yield {minion: {'failed': True}}

    def get_returns(
            self,
            jid,
            minions,
            timeout=None,
            pending_tags=None):
        '''
        Get the returns for the command line interface via the event system
        '''
        minions = set(minions)
        if timeout is None:
            timeout = self.opts['timeout']
        start = int(time.time())
        timeout_at = start + timeout
        log.debug(
            'get_returns for jid {0} sent to {1} will timeout at {2}'.format(
                jid, minions, datetime.fromtimestamp(timeout_at).time()
            )
        )

        found = set()
        ret = {}
        # Check to see if the jid is real, if not return the empty dict
        try:
            if self.returners['{0}.get_load'.format(self.opts['master_job_cache'])](jid) == {}:
                log.warning('jid does not exist')
                return ret
        except Exception as exc:
            raise SaltClientError('Master job cache returner [{0}] failed to verify jid. '
                                  'Exception details: {1}'.format(self.opts['master_job_cache'], exc))

        # Wait for the hosts to check in
        while True:
            time_left = timeout_at - int(time.time())
            wait = max(1, time_left)
            raw = self.event.get_event(wait, jid)
            if raw is not None and 'return' in raw:
                found.add(raw['id'])
                ret[raw['id']] = raw['return']
                if len(found.intersection(minions)) >= len(minions):
                    # All minions have returned, break out of the loop
                    log.debug('jid {0} found all minions'.format(jid))
                    break
                continue
            # Then event system timeout was reached and nothing was returned
            if len(found.intersection(minions)) >= len(minions):
                # All minions have returned, break out of the loop
                log.debug('jid {0} found all minions'.format(jid))
                break
            if int(time.time()) > timeout_at:
                log.info(
                    'jid {0} minions {1} did not return in time'.format(
                        jid, (minions - found)
                    )
                )
                break
            time.sleep(0.01)
        return ret

    def get_full_returns(self, jid, minions, timeout=None):
        '''
        This method starts off a watcher looking at the return data for
        a specified jid, it returns all of the information for the jid
        '''
        # TODO: change this from ret to return... or the other way.
        #       Its inconsistent, we should pick one

        ret = {}
        # create the iterator-- since we want to get anyone in the middle
        event_iter = self.get_event_iter_returns(jid, minions, timeout=timeout)

        try:
            data = self.returners['{0}.get_jid'.format(self.opts['master_job_cache'])](jid)
        except Exception as exc:
            raise SaltClientError('Returner {0} could not fetch jid data. '
                                  'Exception details: {1}'.format(
                                      self.opts['master_job_cache'],
                                      exc))
        for minion in data:
            m_data = {}
            if u'return' in data[minion]:
                m_data['ret'] = data[minion].get(u'return')
            else:
                m_data['ret'] = data[minion].get('return')
            if 'out' in data[minion]:
                m_data['out'] = data[minion]['out']
            if minion in ret:
                ret[minion].update(m_data)
            else:
                ret[minion] = m_data

        # if we have all the minion returns, lets just return
        if len(set(ret).intersection(minions)) >= len(minions):
            return ret

        # otherwise lets use the listener we created above to get the rest
        for event_ret in event_iter:
            # if nothing in the event_ret, skip
            if event_ret == {}:
                time.sleep(0.02)
                continue
            for minion, m_data in six.iteritems(event_ret):
                if minion in ret:
                    ret[minion].update(m_data)
                else:
                    ret[minion] = m_data

            # are we done yet?
            if len(set(ret).intersection(minions)) >= len(minions):
                return ret

        # otherwise we hit the timeout, return what we have
        return ret

    def get_cache_returns(self, jid):
        '''
        Execute a single pass to gather the contents of the job cache
        '''
        ret = {}

        try:
            data = self.returners['{0}.get_jid'.format(self.opts['master_job_cache'])](jid)
        except Exception as exc:
            raise SaltClientError('Could not examine master job cache. '
                                  'Error occured in {0} returner. '
                                  'Exception details: {1}'.format(self.opts['master_job_cache'],
                                                                  exc))
        for minion in data:
            m_data = {}
            if u'return' in data[minion]:
                m_data['ret'] = data[minion].get(u'return')
            else:
                m_data['ret'] = data[minion].get('return')
            if 'out' in data[minion]:
                m_data['out'] = data[minion]['out']
            if minion in ret:
                ret[minion].update(m_data)
            else:
                ret[minion] = m_data

        return ret

    def get_cli_static_event_returns(
            self,
            jid,
            minions,
            timeout=None,
            tgt='*',
            tgt_type='glob',
            verbose=False,
            show_timeout=False,
            show_jid=False):
        '''
        Get the returns for the command line interface via the event system
        '''
        log.trace('entered - function get_cli_static_event_returns()')
        minions = set(minions)
        if verbose:
            msg = 'Executing job with jid {0}'.format(jid)
            print(msg)
            print('-' * len(msg) + '\n')
        elif show_jid:
            print('jid: {0}'.format(jid))

        if timeout is None:
            timeout = self.opts['timeout']

        start = int(time.time())
        timeout_at = start + timeout
        found = set()
        ret = {}
        # Check to see if the jid is real, if not return the empty dict
        try:
            if self.returners['{0}.get_load'.format(self.opts['master_job_cache'])](jid) == {}:
                log.warning('jid does not exist')
                return ret
        except Exception as exc:
            raise SaltClientError('Load could not be retreived from '
                                  'returner {0}. Exception details: {1}'.format(
                                      self.opts['master_job_cache'],
                                      exc))
        # Wait for the hosts to check in
        while True:
            # Process events until timeout is reached or all minions have returned
            time_left = timeout_at - int(time.time())
            # Wait 0 == forever, use a minimum of 1s
            wait = max(1, time_left)
            jid_tag = 'salt/job/{0}'.format(jid)
            raw = self.event.get_event(wait, jid_tag)
            if raw is not None and 'return' in raw:
                if 'minions' in raw.get('data', {}):
                    minions.update(raw['data']['minions'])
                    continue
                found.add(raw['id'])
                ret[raw['id']] = {'ret': raw['return']}
                ret[raw['id']]['success'] = raw.get('success', False)
                if 'out' in raw:
                    ret[raw['id']]['out'] = raw['out']
                if len(found.intersection(minions)) >= len(minions):
                    # All minions have returned, break out of the loop
                    break
                continue
            # Then event system timeout was reached and nothing was returned
            if len(found.intersection(minions)) >= len(minions):
                # All minions have returned, break out of the loop
                break
            if int(time.time()) > timeout_at:
                if verbose or show_timeout:
                    if self.opts.get('minion_data_cache', False) \
                            or tgt_type in ('glob', 'pcre', 'list'):
                        if len(found) < len(minions):
                            fail = sorted(list(minions.difference(found)))
                            for minion in fail:
                                ret[minion] = {
                                    'out': 'no_return',
                                    'ret': 'Minion did not return'
                                }
                break
            time.sleep(0.01)
        return ret

    def get_cli_event_returns(
            self,
            jid,
            minions,
            timeout=None,
            tgt='*',
            tgt_type='glob',
            verbose=False,
            progress=False,
            show_timeout=False,
            show_jid=False,
            **kwargs):
        '''
        Get the returns for the command line interface via the event system
        '''
        log.trace('func get_cli_event_returns()')

        if verbose:
            msg = 'Executing job with jid {0}'.format(jid)
            print(msg)
            print('-' * len(msg) + '\n')
        elif show_jid:
            print('jid: {0}'.format(jid))

        # lazy load the connected minions
        connected_minions = None
        return_count = 0

        for ret in self.get_iter_returns(jid,
                                         minions,
                                         timeout=timeout,
                                         tgt=tgt,
                                         tgt_type=tgt_type,
                                         expect_minions=(verbose or show_timeout)
                                         ):
            return_count = return_count + 1
            if progress:
                for id_, min_ret in six.iteritems(ret):
                    if not min_ret.get('failed') is True:
                        yield {'minion_count': len(minions), 'return_count': return_count}
            # replace the return structure for missing minions
            for id_, min_ret in six.iteritems(ret):
                if min_ret.get('failed') is True:
                    if connected_minions is None:
                        connected_minions = salt.utils.minions.CkMinions(self.opts).connected_ids()
                    if connected_minions and id_ not in connected_minions:
                        yield {id_: {'out': 'no_return',
                                        'ret': 'Minion did not return. [Not connected]'}}
                    else:
                        yield({
                            id_: {
                                'out': 'no_return',
                                'ret': 'Minion did not return. [No response]'
                            }
                        })
                else:
                    yield {id_: min_ret}

    def get_event_iter_returns(self, jid, minions, timeout=None):
        '''
        Gather the return data from the event system, break hard when timeout
        is reached.
        '''
        log.trace('entered - function get_event_iter_returns()')
        if timeout is None:
            timeout = self.opts['timeout']

        timeout_at = time.time() + timeout

        found = set()
        # Check to see if the jid is real, if not return the empty dict
        if self.returners['{0}.get_load'.format(self.opts['master_job_cache'])](jid) == {}:
            log.warning('jid does not exist')
            yield {}
            # stop the iteration, since the jid is invalid
            raise StopIteration()
        # Wait for the hosts to check in
        while True:
            raw = self.event.get_event(timeout)
            if raw is None or time.time() > timeout_at:
                # Timeout reached
                break
            if 'minions' in raw.get('data', {}):
                continue
            try:
                found.add(raw['id'])
                ret = {raw['id']: {'ret': raw['return']}}
            except KeyError:
                # Ignore other erroneous messages
                continue
            if 'out' in raw:
                ret[raw['id']]['out'] = raw['out']
            yield ret
            time.sleep(0.02)

    def _prep_pub(self,
                  tgt,
                  fun,
                  arg,
                  expr_form,
                  ret,
                  jid,
                  timeout,
                  **kwargs):
        '''
        Set up the payload_kwargs to be sent down to the master
        '''
        if expr_form == 'nodegroup':
            if tgt not in self.opts['nodegroups']:
                conf_file = self.opts.get(
                    'conf_file', 'the master config file'
                )
                raise SaltInvocationError(
                    'Node group {0} unavailable in {1}'.format(
                        tgt, conf_file
                    )
                )
            tgt = salt.utils.minions.nodegroup_comp(tgt,
                                                    self.opts['nodegroups'])
            expr_form = 'compound'

        # Convert a range expression to a list of nodes and change expression
        # form to list
        if expr_form == 'range' and HAS_RANGE:
            tgt = self._convert_range_to_list(tgt)
            expr_form = 'list'

        # If an external job cache is specified add it to the ret list
        if self.opts.get('ext_job_cache'):
            if ret:
                ret += ',{0}'.format(self.opts['ext_job_cache'])
            else:
                ret = self.opts['ext_job_cache']

        # format the payload - make a function that does this in the payload
        #   module

        # Generate the standard keyword args to feed to format_payload
        payload_kwargs = {'cmd': 'publish',
                          'tgt': tgt,
                          'fun': fun,
                          'arg': arg,
                          'key': self.key,
                          'tgt_type': expr_form,
                          'ret': ret,
                          'jid': jid}

        # if kwargs are passed, pack them.
        if kwargs:
            payload_kwargs['kwargs'] = kwargs

        # If we have a salt user, add it to the payload
        if self.opts['syndic_master'] and 'user' in kwargs:
            payload_kwargs['user'] = kwargs['user']
        elif self.salt_user:
            payload_kwargs['user'] = self.salt_user

        # If we're a syndication master, pass the timeout
        if self.opts['order_masters']:
            payload_kwargs['to'] = timeout

        return payload_kwargs

    def pub(self,
            tgt,
            fun,
            arg=(),
            expr_form='glob',
            ret='',
            jid='',
            timeout=5,
            **kwargs):
        '''
        Take the required arguments and publish the given command.
        Arguments:
            tgt:
                The tgt is a regex or a glob used to match up the ids on
                the minions. Salt works by always publishing every command
                to all of the minions and then the minions determine if
                the command is for them based on the tgt value.
            fun:
                The function name to be called on the remote host(s), this
                must be a string in the format "<modulename>.<function name>"
            arg:
                The arg option needs to be a tuple of arguments to pass
                to the calling function, if left blank
        Returns:
            jid:
                A string, as returned by the publisher, which is the job
                id, this will inform the client where to get the job results
            minions:
                A set, the targets that the tgt passed should match.
        '''
        # Make sure the publisher is running by checking the unix socket
        if (self.opts.get('ipc_mode', '') != 'tcp' and
                not os.path.exists(os.path.join(self.opts['sock_dir'],
                'publish_pull.ipc'))):
            log.error(
                'Unable to connect to the salt master publisher at '
                '{0}'.format(self.opts['sock_dir'])
            )
            raise SaltClientError

        payload_kwargs = self._prep_pub(
                tgt,
                fun,
                arg,
                expr_form,
                ret,
                jid,
                timeout,
                **kwargs)

        master_uri = 'tcp://' + salt.utils.ip_bracket(self.opts['interface']) + \
                     ':' + str(self.opts['ret_port'])
        channel = salt.transport.Channel.factory(self.opts,
                                                 crypt='clear',
                                                 master_uri=master_uri)

        try:
            payload = channel.send(payload_kwargs, timeout=timeout)
        except SaltReqTimeoutError:
            raise SaltReqTimeoutError(
                'Salt request timed out. The master is not responding. '
                'If this error persists after verifying the master is up, '
                'worker_threads may need to be increased.'
            )

        if not payload:
            # The master key could have changed out from under us! Regen
            # and try again if the key has changed
            key = self.__read_master_key()
            if key == self.key:
                return payload
            self.key = key
            payload_kwargs['key'] = self.key
            payload = channel.send(payload_kwargs)

        error = payload.pop('error', None)
        if error is not None:
            raise PublishError(error)

        if not payload:
            return payload

        # We have the payload, let's get rid of the channel fast(GC'ed faster)
        del channel

        return {'jid': payload['load']['jid'],
                'minions': payload['load']['minions']}

    def __del__(self):
        # This IS really necessary!
        # When running tests, if self.events is not destroyed, we leak 2
        # threads per test case which uses self.client
        if hasattr(self, 'event'):
            # The call below will take care of calling 'self.event.destroy()'
            del self.event


class FunctionWrapper(dict):
    '''
    Create a function wrapper that looks like the functions dict on the minion
    but invoked commands on the minion via a LocalClient.

    This allows SLS files to be loaded with an object that calls down to the
    minion when the salt functions dict is referenced.
    '''
    def __init__(self, opts, minion):
        super(FunctionWrapper, self).__init__()
        self.opts = opts
        self.minion = minion
        self.local = LocalClient(self.opts['conf_file'])
        self.functions = self.__load_functions()

    def __missing__(self, key):
        '''
        Since the function key is missing, wrap this call to a command to the
        minion of said key if it is available in the self.functions set
        '''
        if key not in self.functions:
            raise KeyError
        return self.run_key(key)

    def __load_functions(self):
        '''
        Find out what functions are available on the minion
        '''
        return set(self.local.cmd(self.minion,
                                  'sys.list_functions').get(self.minion, []))

    def run_key(self, key):
        '''
        Return a function that executes the arguments passed via the local
        client
        '''
        def func(*args, **kwargs):
            '''
            Run a remote call
            '''
            args = list(args)
            for _key, _val in kwargs:
                args.append('{0}={1}'.format(_key, _val))
            return self.local.cmd(self.minion, key, args)
        return func


class Caller(object):
    '''
    ``Caller`` is the same interface used by the :command:`salt-call`
    command-line tool on the Salt Minion.

    Importing and using ``Caller`` must be done on the same machine as a
    Salt Minion and it must be done using the same user that the Salt Minion is
    running as.

    Usage:

    .. code-block:: python

        import salt.client
        caller = salt.client.Caller()
        caller.function('test.ping')

        # Or call objects directly
        caller.sminion.functions['cmd.run']('ls -l')

    Note, a running master or minion daemon is not required to use this class.
    Running ``salt-call --local`` simply sets :conf_minion:`file_client` to
    ``'local'``. The same can be achieved at the Python level by including that
    setting in a minion config file.

    Instantiate a new Caller() instance using a file system path to the minion
    config file:

    .. code-block:: python

        caller = salt.client.Caller('/path/to/custom/minion_config')
        caller.sminion.functions['grains.items']()

    Instantiate a new Caller() instance using a dictionary of the minion
    config:

    .. versionadded:: 2014.7.0
        Pass the minion config as a dictionary.

    .. code-block:: python

        import salt.client
        import salt.config

        opts = salt.config.minion_config('/etc/salt/minion')
        opts['file_client'] = 'local'
        caller = salt.client.Caller(mopts=opts)
        caller.sminion.functions['grains.items']()

    '''
    def __init__(self, c_path=os.path.join(syspaths.CONFIG_DIR, 'minion'),
            mopts=None):
        if mopts:
            self.opts = mopts
        else:
            self.opts = salt.config.minion_config(c_path)
        self.sminion = salt.minion.SMinion(self.opts)

    def function(self, fun, *args, **kwargs):
        '''
        Call a single salt function
        '''
        func = self.sminion.functions[fun]
        args, kwargs = salt.minion.load_args_and_kwargs(
            func,
            salt.utils.args.parse_input(args),
            kwargs)
        return func(*args, **kwargs)<|MERGE_RESOLUTION|>--- conflicted
+++ resolved
@@ -25,11 +25,8 @@
 import time
 import copy
 import errno
-<<<<<<< HEAD
 import logging
-=======
 import re
->>>>>>> 9bc056d2
 from datetime import datetime
 
 # Import 3rd-party libs
