# -*- coding: utf-8 -*-
'''
The client module is used to create a client connection to the publisher
The data structure needs to be:
    {'enc': 'clear',
     'load': {'fun': '<mod.callable>',
              'arg':, ('arg1', 'arg2', ...),
              'tgt': '<glob or id>',
              'key': '<read in the key file>'}
'''

# The components here are simple, and they need to be and stay simple, we
# want a client to have 3 external concerns, and maybe a forth configurable
# option.
# The concerns are:
# 1. Who executes the command?
# 2. What is the function being run?
# 3. What arguments need to be passed to the function?
# 4. How long do we wait for all of the replies?
#
# Import python libs
from __future__ import absolute_import, print_function, unicode_literals
import os
import time
import random
import logging
from datetime import datetime

# Import salt libs
import salt.config
import salt.cache
import salt.defaults.exitcodes
import salt.payload
import salt.transport.client
import salt.loader
import salt.utils.args
import salt.utils.event
import salt.utils.files
import salt.utils.jid
import salt.utils.minions
import salt.utils.platform
import salt.utils.stringutils
import salt.utils.user
import salt.utils.verify
import salt.utils.zeromq
import salt.syspaths as syspaths
from salt.exceptions import (
    AuthenticationError,
    AuthorizationError,
    EauthAuthenticationError,
    PublishError,
    SaltInvocationError,
    SaltReqTimeoutError,
    SaltClientError
)

# Import third party libs
from salt.ext import six
# pylint: disable=import-error

# Try to import range from https://github.com/ytoolshed/range
HAS_RANGE = False
try:
    import seco.range
    HAS_RANGE = True
except ImportError:
    pass
# pylint: enable=import-error

# Import tornado
import tornado.gen  # pylint: disable=F0401

log = logging.getLogger(__name__)


def get_local_client(
        c_path=os.path.join(syspaths.CONFIG_DIR, 'master'),
        mopts=None,
        skip_perm_errors=False,
        io_loop=None,
        auto_reconnect=False):
    '''
    .. versionadded:: 2014.7.0

    Read in the config and return the correct LocalClient object based on
    the configured transport

    :param IOLoop io_loop: io_loop used for events.
                           Pass in an io_loop if you want asynchronous
                           operation for obtaining events. Eg use of
                           set_event_handler() API. Otherwise, operation
                           will be synchronous.
    '''
    if mopts:
        opts = mopts
    else:
        # Late import to prevent circular import
        import salt.config
        opts = salt.config.client_config(c_path)

    # TODO: AIO core is separate from transport
    return LocalClient(
        mopts=opts,
        skip_perm_errors=skip_perm_errors,
        io_loop=io_loop,
        auto_reconnect=auto_reconnect)


class LocalClient(object):
    '''
    The interface used by the :command:`salt` CLI tool on the Salt Master

    ``LocalClient`` is used to send a command to Salt minions to execute
    :ref:`execution modules <all-salt.modules>` and return the results to the
    Salt Master.

    Importing and using ``LocalClient`` must be done on the same machine as the
    Salt Master and it must be done using the same user that the Salt Master is
    running as. (Unless :conf_master:`external_auth` is configured and
    authentication credentials are included in the execution).

    .. note::
        The LocalClient uses a Tornado IOLoop, this can create issues when
        using the LocalClient inside an existing IOLoop. If creating the
        LocalClient in partnership with another IOLoop either create the
        IOLoop before creating the LocalClient, or when creating the IOLoop
        use ioloop.current() which will return the ioloop created by
        LocalClient.

    .. code-block:: python

        import salt.client

        local = salt.client.LocalClient()
        local.cmd('*', 'test.fib', [10])
    '''
    def __init__(self,
                 c_path=os.path.join(syspaths.CONFIG_DIR, 'master'),
                 mopts=None, skip_perm_errors=False,
                 io_loop=None, keep_loop=False, auto_reconnect=False):
        '''
        :param IOLoop io_loop: io_loop used for events.
                               Pass in an io_loop if you want asynchronous
                               operation for obtaining events. Eg use of
                               set_event_handler() API. Otherwise,
                               operation will be synchronous.
        '''
        if mopts:
            self.opts = mopts
        else:
            if os.path.isdir(c_path):
                log.warning(
                    '%s expects a file path not a directory path(%s) to '
                    'its \'c_path\' keyword argument',
                    self.__class__.__name__, c_path
                )
            self.opts = salt.config.client_config(c_path)
        self.serial = salt.payload.Serial(self.opts)
        self.salt_user = salt.utils.user.get_specific_user()
        self.skip_perm_errors = skip_perm_errors
        self.key = self.__read_master_key()
        self.auto_reconnect = auto_reconnect
        self.event = salt.utils.event.get_event(
                'master',
                self.opts['sock_dir'],
                self.opts['transport'],
                opts=self.opts,
                listen=False,
                io_loop=io_loop,
                keep_loop=keep_loop)
        self.utils = salt.loader.utils(self.opts)
        self.functions = salt.loader.minion_mods(self.opts, utils=self.utils)
        self.returners = salt.loader.returners(self.opts, self.functions)

    def __read_master_key(self):
        '''
        Read in the rotating master authentication key
        '''
        key_user = self.salt_user
        if key_user == 'root':
            if self.opts.get('user', 'root') != 'root':
                key_user = self.opts.get('user', 'root')
        if key_user.startswith('sudo_'):
            key_user = self.opts.get('user', 'root')
        if salt.utils.platform.is_windows():
            # The username may contain '\' if it is in Windows
            # 'DOMAIN\username' format. Fix this for the keyfile path.
            key_user = key_user.replace('\\', '_')
        keyfile = os.path.join(self.opts['cachedir'],
                               '.{0}_key'.format(key_user))
        try:
            # Make sure all key parent directories are accessible
            salt.utils.verify.check_path_traversal(self.opts['cachedir'],
                                                   key_user,
                                                   self.skip_perm_errors)
            with salt.utils.files.fopen(keyfile, 'r') as key:
                return salt.utils.stringutils.to_unicode(key.read())
        except (OSError, IOError, SaltClientError):
            # Fall back to eauth
            return ''

    def _convert_range_to_list(self, tgt):
        '''
        convert a seco.range range into a list target
        '''
        range_ = seco.range.Range(self.opts['range_server'])
        try:
            return range_.expand(tgt)
        except seco.range.RangeException as err:
            print('Range server exception: {0}'.format(err))
            return []

    def _get_timeout(self, timeout):
        '''
        Return the timeout to use
        '''
        if timeout is None:
            return self.opts['timeout']
        if isinstance(timeout, int):
            return timeout
        if isinstance(timeout, six.string_types):
            try:
                return int(timeout)
            except ValueError:
                return self.opts['timeout']
        # Looks like the timeout is invalid, use config
        return self.opts['timeout']

    def gather_job_info(self, jid, tgt, tgt_type, listen=True, **kwargs):
        '''
        Return the information about a given job
        '''
        log.debug('Checking whether jid %s is still running', jid)
        timeout = int(kwargs.get('gather_job_timeout', self.opts['gather_job_timeout']))

        pub_data = self.run_job(tgt,
                                'saltutil.find_job',
                                arg=[jid],
                                tgt_type=tgt_type,
                                timeout=timeout,
                                listen=listen,
                                **kwargs
                               )

        if 'jid' in pub_data:
            self.event.subscribe(pub_data['jid'])

        return pub_data

    def _check_pub_data(self, pub_data, listen=True):
        '''
        Common checks on the pub_data data structure returned from running pub
        '''
        if pub_data == '':
            # Failed to authenticate, this could be a bunch of things
            raise EauthAuthenticationError(
                'Failed to authenticate! This is most likely because this '
                'user is not permitted to execute commands, but there is a '
                'small possibility that a disk error occurred (check '
                'disk/inode usage).'
            )

        # Failed to connect to the master and send the pub
        if 'error' in pub_data:
            print(pub_data['error'])
            log.debug('_check_pub_data() error: %s', pub_data['error'])
            return {}
        elif 'jid' not in pub_data:
            return {}
        if pub_data['jid'] == '0':
            print('Failed to connect to the Master, '
                  'is the Salt Master running?')
            return {}

        # If we order masters (via a syndic), don't short circuit if no minions
        # are found
        if not self.opts.get('order_masters'):
            # Check for no minions
            if not pub_data['minions']:
                print('No minions matched the target. '
                      'No command was sent, no jid was assigned.')
                return {}

        # don't install event subscription listeners when the request is asynchronous
        # and doesn't care. this is important as it will create event leaks otherwise
        if not listen:
            return pub_data

        if self.opts.get('order_masters'):
            self.event.subscribe('syndic/.*/{0}'.format(pub_data['jid']), 'regex')

        self.event.subscribe('salt/job/{0}'.format(pub_data['jid']))

        return pub_data

    def run_job(
            self,
            tgt,
            fun,
            arg=(),
            tgt_type='glob',
            ret='',
            timeout=None,
            jid='',
            kwarg=None,
            listen=False,
            **kwargs):
        '''
        Asynchronously send a command to connected minions

        Prep the job directory and publish a command to any targeted minions.

        :return: A dictionary of (validated) ``pub_data`` or an empty
            dictionary on failure. The ``pub_data`` contains the job ID and a
            list of all minions that are expected to return data.

        .. code-block:: python

            >>> local.run_job('*', 'test.sleep', [300])
            {'jid': '20131219215650131543', 'minions': ['jerry']}
        '''
        arg = salt.utils.args.parse_input(arg, kwargs=kwarg)

        try:
            pub_data = self.pub(
                tgt,
                fun,
                arg,
                tgt_type,
                ret,
                jid=jid,
                timeout=self._get_timeout(timeout),
                listen=listen,
                **kwargs)
        except SaltClientError:
            # Re-raise error with specific message
            raise SaltClientError(
                'The salt master could not be contacted. Is master running?'
            )
        except AuthenticationError as err:
            raise AuthenticationError(err)
        except AuthorizationError as err:
            raise AuthorizationError(err)
        except Exception as general_exception:
            # Convert to generic client error and pass along message
            raise SaltClientError(general_exception)

        return self._check_pub_data(pub_data, listen=listen)

    def gather_minions(self, tgt, expr_form):
        _res = salt.utils.minions.CkMinions(self.opts).check_minions(tgt, tgt_type=expr_form)
        return _res['minions']

    @tornado.gen.coroutine
    def run_job_async(
            self,
            tgt,
            fun,
            arg=(),
            tgt_type='glob',
            ret='',
            timeout=None,
            jid='',
            kwarg=None,
            listen=True,
            io_loop=None,
            **kwargs):
        '''
        Asynchronously send a command to connected minions

        Prep the job directory and publish a command to any targeted minions.

        :return: A dictionary of (validated) ``pub_data`` or an empty
            dictionary on failure. The ``pub_data`` contains the job ID and a
            list of all minions that are expected to return data.

        .. code-block:: python

            >>> local.run_job_async('*', 'test.sleep', [300])
            {'jid': '20131219215650131543', 'minions': ['jerry']}
        '''
        arg = salt.utils.args.parse_input(arg, kwargs=kwarg)

        try:
            pub_data = yield self.pub_async(
                  tgt,
                  fun,
                  arg,
                  tgt_type,
                  ret,
                  jid=jid,
                  timeout=self._get_timeout(timeout),
                  io_loop=io_loop,
                  listen=listen,
                  **kwargs)
        except SaltClientError:
            # Re-raise error with specific message
            raise SaltClientError(
                'The salt master could not be contacted. Is master running?'
            )
        except AuthenticationError as err:
            raise AuthenticationError(err)
        except AuthorizationError as err:
            raise AuthorizationError(err)
        except Exception as general_exception:
            # Convert to generic client error and pass along message
            raise SaltClientError(general_exception)

        raise tornado.gen.Return(self._check_pub_data(pub_data, listen=listen))

    def cmd_async(
            self,
            tgt,
            fun,
            arg=(),
            tgt_type='glob',
            ret='',
            jid='',
            kwarg=None,
            **kwargs):
        '''
        Asynchronously send a command to connected minions

        The function signature is the same as :py:meth:`cmd` with the
        following exceptions.

        :returns: A job ID or 0 on failure.

        .. code-block:: python

            >>> local.cmd_async('*', 'test.sleep', [300])
            '20131219215921857715'
        '''
        arg = salt.utils.args.parse_input(arg, kwargs=kwarg)
        pub_data = self.run_job(tgt,
                                fun,
                                arg,
                                tgt_type,
                                ret,
                                jid=jid,
                                listen=False,
                                **kwargs)
        try:
            return pub_data['jid']
        except KeyError:
            return 0

    def cmd_subset(
            self,
            tgt,
            fun,
            arg=(),
            tgt_type='glob',
            ret='',
            kwarg=None,
            sub=3,
            cli=False,
            progress=False,
            full_return=False,
            **kwargs):
        '''
        Execute a command on a random subset of the targeted systems

        The function signature is the same as :py:meth:`cmd` with the
        following exceptions.

        :param sub: The number of systems to execute on
        :param cli: When this is set to True, a generator is returned,
                    otherwise a dictionary of the minion returns is returned

        .. code-block:: python

            >>> SLC.cmd_subset('*', 'test.ping', sub=1)
            {'jerry': True}
        '''
        minion_ret = self.cmd(tgt,
                              'sys.list_functions',
                              tgt_type=tgt_type,
                              **kwargs)
        minions = list(minion_ret)
        random.shuffle(minions)
        f_tgt = []
        for minion in minions:
            if fun in minion_ret[minion]:
                f_tgt.append(minion)
            if len(f_tgt) >= sub:
                break
        func = self.cmd
        if cli:
            func = self.cmd_cli
        return func(
                f_tgt,
                fun,
                arg,
                tgt_type='list',
                ret=ret,
                kwarg=kwarg,
                progress=progress,
                full_return=full_return,
                **kwargs)

    def cmd_batch(
            self,
            tgt,
            fun,
            arg=(),
            tgt_type='glob',
            ret='',
            kwarg=None,
            batch='10%',
            **kwargs):
        '''
        Iteratively execute a command on subsets of minions at a time

        The function signature is the same as :py:meth:`cmd` with the
        following exceptions.

        :param batch: The batch identifier of systems to execute on

        :returns: A generator of minion returns

        .. code-block:: python

            >>> returns = local.cmd_batch('*', 'state.highstate', batch='10%')
            >>> for ret in returns:
            ...     print(ret)
            {'jerry': {...}}
            {'dave': {...}}
            {'stewart': {...}}
        '''
        # Late import - not used anywhere else in this file
        import salt.cli.batch
        opts = salt.cli.batch.batch_get_opts(
            tgt, fun, batch, self.opts,
            arg=arg, tgt_type=tgt_type, ret=ret, kwarg=kwarg, **kwargs)

        eauth = salt.cli.batch.batch_get_eauth(kwargs)

<<<<<<< HEAD
        arg = salt.utils.args.parse_input(arg, kwargs=kwarg)
        opts = {'tgt': tgt,
                'fun': fun,
                'arg': arg,
                'tgt_type': tgt_type,
                'ret': ret,
                'batch': batch,
                'failhard': kwargs.get('failhard', False),
                'raw': kwargs.get('raw', False)}

        if 'timeout' in kwargs:
            opts['timeout'] = kwargs['timeout']
        if 'gather_job_timeout' in kwargs:
            opts['gather_job_timeout'] = kwargs['gather_job_timeout']
        if 'batch_wait' in kwargs:
            opts['batch_wait'] = int(kwargs['batch_wait'])

        eauth = {}
        if 'eauth' in kwargs:
            eauth['eauth'] = kwargs.pop('eauth')
        if 'username' in kwargs:
            eauth['username'] = kwargs.pop('username')
        if 'password' in kwargs:
            eauth['password'] = kwargs.pop('password')
        if 'token' in kwargs:
            eauth['token'] = kwargs.pop('token')

        for key, val in six.iteritems(self.opts):
            if key not in opts:
                opts[key] = val
=======
>>>>>>> ae69e87d
        batch = salt.cli.batch.Batch(opts, eauth=eauth, quiet=True)
        for ret in batch.run():
            yield ret

    def cmd(self,
            tgt,
            fun,
            arg=(),
            timeout=None,
            tgt_type='glob',
            ret='',
            jid='',
            full_return=False,
            kwarg=None,
            **kwargs):
        '''
        Synchronously execute a command on targeted minions

        The cmd method will execute and wait for the timeout period for all
        minions to reply, then it will return all minion data at once.

        .. code-block:: python

            >>> import salt.client
            >>> local = salt.client.LocalClient()
            >>> local.cmd('*', 'cmd.run', ['whoami'])
            {'jerry': 'root'}

        With extra keyword arguments for the command function to be run:

        .. code-block:: python

            local.cmd('*', 'test.arg', ['arg1', 'arg2'], kwarg={'foo': 'bar'})

        Compound commands can be used for multiple executions in a single
        publish. Function names and function arguments are provided in separate
        lists but the index values must correlate and an empty list must be
        used if no arguments are required.

        .. code-block:: python

            >>> local.cmd('*', [
                    'grains.items',
                    'sys.doc',
                    'cmd.run',
                ],
                [
                    [],
                    [],
                    ['uptime'],
                ])

        :param tgt: Which minions to target for the execution. Default is shell
            glob. Modified by the ``tgt_type`` option.
        :type tgt: string or list

        :param fun: The module and function to call on the specified minions of
            the form ``module.function``. For example ``test.ping`` or
            ``grains.items``.

            Compound commands
                Multiple functions may be called in a single publish by
                passing a list of commands. This can dramatically lower
                overhead and speed up the application communicating with Salt.

                This requires that the ``arg`` param is a list of lists. The
                ``fun`` list and the ``arg`` list must correlate by index
                meaning a function that does not take arguments must still have
                a corresponding empty list at the expected index.
        :type fun: string or list of strings

        :param arg: A list of arguments to pass to the remote function. If the
            function takes no arguments ``arg`` may be omitted except when
            executing a compound command.
        :type arg: list or list-of-lists

        :param timeout: Seconds to wait after the last minion returns but
            before all minions return.

        :param tgt_type: The type of ``tgt``. Allowed values:

            * ``glob`` - Bash glob completion - Default
            * ``pcre`` - Perl style regular expression
            * ``list`` - Python list of hosts
            * ``grain`` - Match based on a grain comparison
            * ``grain_pcre`` - Grain comparison with a regex
            * ``pillar`` - Pillar data comparison
            * ``pillar_pcre`` - Pillar data comparison with a regex
            * ``nodegroup`` - Match on nodegroup
            * ``range`` - Use a Range server for matching
            * ``compound`` - Pass a compound match string
            * ``ipcidr`` - Match based on Subnet (CIDR notation) or IPv4 address.

            .. versionchanged:: 2017.7.0
                Renamed from ``expr_form`` to ``tgt_type``

        :param ret: The returner to use. The value passed can be single
            returner, or a comma delimited list of returners to call in order
            on the minions

        :param kwarg: A dictionary with keyword arguments for the function.

        :param full_return: Output the job return only (default) or the full
            return including exit code and other job metadata.

        :param kwargs: Optional keyword arguments.
            Authentication credentials may be passed when using
            :conf_master:`external_auth`.

            For example: ``local.cmd('*', 'test.ping', username='saltdev',
            password='saltdev', eauth='pam')``.
            Or: ``local.cmd('*', 'test.ping',
            token='5871821ea51754fdcea8153c1c745433')``

        :returns: A dictionary with the result of the execution, keyed by
            minion ID. A compound command will return a sub-dictionary keyed by
            function name.
        '''
        arg = salt.utils.args.parse_input(arg, kwargs=kwarg)
        was_listening = self.event.cpub

        try:
            pub_data = self.run_job(tgt,
                                    fun,
                                    arg,
                                    tgt_type,
                                    ret,
                                    timeout,
                                    jid,
                                    listen=True,
                                    **kwargs)

            if not pub_data:
                return pub_data

            ret = {}
            for fn_ret in self.get_cli_event_returns(
                    pub_data['jid'],
                    pub_data['minions'],
                    self._get_timeout(timeout),
                    tgt,
                    tgt_type,
                    **kwargs):

                if fn_ret:
                    for mid, data in six.iteritems(fn_ret):
                        ret[mid] = (data if full_return
                                else data.get('ret', {}))

            for failed in list(set(pub_data['minions']) - set(ret)):
                ret[failed] = False
            return ret
        finally:
            if not was_listening:
                self.event.close_pub()

    def cmd_cli(
            self,
            tgt,
            fun,
            arg=(),
            timeout=None,
            tgt_type='glob',
            ret='',
            verbose=False,
            kwarg=None,
            progress=False,
            **kwargs):
        '''
        Used by the :command:`salt` CLI. This method returns minion returns as
        they come back and attempts to block until all minions return.

        The function signature is the same as :py:meth:`cmd` with the
        following exceptions.

        :param verbose: Print extra information about the running command
        :returns: A generator
        '''
        arg = salt.utils.args.parse_input(arg, kwargs=kwarg)
        was_listening = self.event.cpub

        if fun.startswith('state.'):
            ref = {'compound': '-C',
                    'glob': '',
                    'grain': '-G',
                    'grain_pcre': '-P',
                    'ipcidr': '-S',
                    'list': '-L',
                    'nodegroup': '-N',
                    'pcre': '-E',
                    'pillar': '-I',
                    'pillar_pcre': '-J'}
            if HAS_RANGE:
                ref['range'] = '-R'
            if ref[tgt_type].startswith('-'):
                self.target_data = "{0} '{1}'".format(
                    ref[tgt_type],
                    ','.join(tgt) if isinstance(tgt, list) else tgt)
            else:
                self.target_data = ','.join(tgt) if isinstance(tgt, list) else tgt
        else:
            self.target_data = ''

        try:
            self.pub_data = self.run_job(
                tgt,
                fun,
                arg,
                tgt_type,
                ret,
                timeout,
                listen=True,
                **kwargs)

            if not self.pub_data:
                yield self.pub_data
            else:
                try:
                    for fn_ret in self.get_cli_event_returns(
                            self.pub_data['jid'],
                            self.pub_data['minions'],
                            self._get_timeout(timeout),
                            tgt,
                            tgt_type,
                            verbose,
                            progress,
                            **kwargs):

                        if not fn_ret:
                            continue

                        yield fn_ret
                except KeyboardInterrupt:
                    exit_msg = (
                        '\nExiting gracefully on Ctrl-c'
                        '\n'
                        'This job\'s jid is: {0}\n'
                        'The minions may not have all finished running and any '
                        'remaining minions will return upon completion.\n\n'
                        'To look up the return data for this job later, run the '
                        'following command:\n'
                        'salt-run jobs.lookup_jid {0}'.format(self.pub_data['jid']))
                    if self.target_data:
                        exit_msg += (
                            '\n\n'
                            'To set up the state run to safely exit, run the following command:\n'
                            'salt {0} state.soft_kill {1}'.format(self.target_data, self.pub_data['jid']))
                    raise SystemExit(exit_msg)
        finally:
            if not was_listening:
                self.event.close_pub()

    def cmd_iter(
            self,
            tgt,
            fun,
            arg=(),
            timeout=None,
            tgt_type='glob',
            ret='',
            kwarg=None,
            **kwargs):
        '''
        Yields the individual minion returns as they come in

        The function signature is the same as :py:meth:`cmd` with the
        following exceptions.

        Normally :py:meth:`cmd_iter` does not yield results for minions that
        are not connected. If you want it to return results for disconnected
        minions set `expect_minions=True` in `kwargs`.

        :return: A generator yielding the individual minion returns

        .. code-block:: python

            >>> ret = local.cmd_iter('*', 'test.ping')
            >>> for i in ret:
            ...     print(i)
            {'jerry': {'ret': True}}
            {'dave': {'ret': True}}
            {'stewart': {'ret': True}}
        '''
        arg = salt.utils.args.parse_input(arg, kwargs=kwarg)
        was_listening = self.event.cpub

        try:
            pub_data = self.run_job(
                tgt,
                fun,
                arg,
                tgt_type,
                ret,
                timeout,
                listen=True,
                **kwargs)

            if not pub_data:
                yield pub_data
            else:
                if kwargs.get('yield_pub_data'):
                    yield pub_data
                for fn_ret in self.get_iter_returns(pub_data['jid'],
                                                    pub_data['minions'],
                                                    timeout=self._get_timeout(timeout),
                                                    tgt=tgt,
                                                    tgt_type=tgt_type,
                                                    **kwargs):
                    if not fn_ret:
                        continue
                    yield fn_ret
                self._clean_up_subscriptions(pub_data['jid'])
        finally:
            if not was_listening:
                self.event.close_pub()

    def cmd_iter_no_block(
            self,
            tgt,
            fun,
            arg=(),
            timeout=None,
            tgt_type='glob',
            ret='',
            kwarg=None,
            show_jid=False,
            verbose=False,
            **kwargs):
        '''
        Yields the individual minion returns as they come in, or None
            when no returns are available.

        The function signature is the same as :py:meth:`cmd` with the
        following exceptions.

        :returns: A generator yielding the individual minion returns, or None
            when no returns are available. This allows for actions to be
            injected in between minion returns.

        .. code-block:: python

            >>> ret = local.cmd_iter_no_block('*', 'test.ping')
            >>> for i in ret:
            ...     print(i)
            None
            {'jerry': {'ret': True}}
            {'dave': {'ret': True}}
            None
            {'stewart': {'ret': True}}
        '''
        arg = salt.utils.args.parse_input(arg, kwargs=kwarg)
        was_listening = self.event.cpub

        try:
            pub_data = self.run_job(
                tgt,
                fun,
                arg,
                tgt_type,
                ret,
                timeout,
                listen=True,
                **kwargs)

            if not pub_data:
                yield pub_data
            else:
                for fn_ret in self.get_iter_returns(pub_data['jid'],
                                                    pub_data['minions'],
                                                    timeout=timeout,
                                                    tgt=tgt,
                                                    tgt_type=tgt_type,
                                                    block=False,
                                                    **kwargs):
                    if fn_ret and any([show_jid, verbose]):
                        for minion in fn_ret:
                            fn_ret[minion]['jid'] = pub_data['jid']
                    yield fn_ret

                self._clean_up_subscriptions(pub_data['jid'])
        finally:
            if not was_listening:
                self.event.close_pub()

    def cmd_full_return(
            self,
            tgt,
            fun,
            arg=(),
            timeout=None,
            tgt_type='glob',
            ret='',
            verbose=False,
            kwarg=None,
            **kwargs):
        '''
        Execute a salt command and return
        '''
        arg = salt.utils.args.parse_input(arg, kwargs=kwarg)
        was_listening = self.event.cpub

        try:
            pub_data = self.run_job(
                tgt,
                fun,
                arg,
                tgt_type,
                ret,
                timeout,
                listen=True,
                **kwargs)

            if not pub_data:
                return pub_data

            return (self.get_cli_static_event_returns(pub_data['jid'],
                                                      pub_data['minions'],
                                                      timeout,
                                                      tgt,
                                                      tgt_type,
                                                      verbose))
        finally:
            if not was_listening:
                self.event.close_pub()

    def get_cli_returns(
            self,
            jid,
            minions,
            timeout=None,
            tgt='*',
            tgt_type='glob',
            verbose=False,
            show_jid=False,
            **kwargs):
        '''
        Starts a watcher looking at the return data for a specified JID

        :returns: all of the information for the JID
        '''
        if verbose:
            msg = 'Executing job with jid {0}'.format(jid)
            print(msg)
            print('-' * len(msg) + '\n')
        elif show_jid:
            print('jid: {0}'.format(jid))
        if timeout is None:
            timeout = self.opts['timeout']
        fret = {}
        # make sure the minions is a set (since we do set operations on it)
        minions = set(minions)

        found = set()
        # start this before the cache lookup-- in case new stuff comes in
        event_iter = self.get_event_iter_returns(jid, minions, timeout=timeout)

        # get the info from the cache
        ret = self.get_cache_returns(jid)
        if ret != {}:
            found.update(set(ret))
            yield ret

        # if you have all the returns, stop
        if len(found.intersection(minions)) >= len(minions):
            raise StopIteration()

        # otherwise, get them from the event system
        for event in event_iter:
            if event != {}:
                found.update(set(event))
                yield event
            if len(found.intersection(minions)) >= len(minions):
                self._clean_up_subscriptions(jid)
                raise StopIteration()

    # TODO: tests!!
    def get_returns_no_block(
            self,
            tag,
            match_type=None):
        '''
        Raw function to just return events of jid excluding timeout logic

        Yield either the raw event data or None

        Pass a list of additional regular expressions as `tags_regex` to search
        the event bus for non-return data, such as minion lists returned from
        syndics.
        '''

        while True:
            raw = self.event.get_event(wait=0.01, tag=tag, match_type=match_type, full=True,
                                       no_block=True, auto_reconnect=self.auto_reconnect)
            yield raw

    def get_iter_returns(
            self,
            jid,
            minions,
            timeout=None,
            tgt='*',
            tgt_type='glob',
            expect_minions=False,
            block=True,
            **kwargs):
        '''
        Watch the event system and return job data as it comes in

        :returns: all of the information for the JID
        '''
        if not isinstance(minions, set):
            if isinstance(minions, six.string_types):
                minions = set([minions])
            elif isinstance(minions, (list, tuple)):
                minions = set(list(minions))

        if timeout is None:
            timeout = self.opts['timeout']
        gather_job_timeout = int(kwargs.get('gather_job_timeout', self.opts['gather_job_timeout']))
        start = int(time.time())

        # timeouts per minion, id_ -> timeout time
        minion_timeouts = {}

        found = set()
        missing = set()
        # Check to see if the jid is real, if not return the empty dict
        try:
            if self.returners['{0}.get_load'.format(self.opts['master_job_cache'])](jid) == {}:
                log.warning('jid does not exist')
                yield {}
                # stop the iteration, since the jid is invalid
                raise StopIteration()
        except Exception as exc:
            log.warning('Returner unavailable: %s', exc, exc_info_on_loglevel=logging.DEBUG)
        # Wait for the hosts to check in
        last_time = False
        # iterator for this job's return
        if self.opts['order_masters']:
            # If we are a MoM, we need to gather expected minions from downstreams masters.
            ret_iter = self.get_returns_no_block('(salt/job|syndic/.*)/{0}'.format(jid), 'regex')
        else:
            ret_iter = self.get_returns_no_block('salt/job/{0}'.format(jid))
        # iterator for the info of this job
        jinfo_iter = []
        # open event jids that need to be un-subscribed from later
        open_jids = set()
        timeout_at = time.time() + timeout
        gather_syndic_wait = time.time() + self.opts['syndic_wait']
        # are there still minions running the job out there
        # start as True so that we ping at least once
        minions_running = True
        log.debug(
            'get_iter_returns for jid %s sent to %s will timeout at %s',
            jid, minions, datetime.fromtimestamp(timeout_at).time()
        )
        while True:
            # Process events until timeout is reached or all minions have returned
            for raw in ret_iter:
                # if we got None, then there were no events
                if raw is None:
                    break
                if 'minions' in raw.get('data', {}):
                    minions.update(raw['data']['minions'])
                    if 'missing' in raw.get('data', {}):
                        missing.update(raw['data']['missing'])
                    continue
                if 'return' not in raw['data']:
                    continue
                if kwargs.get('raw', False):
                    found.add(raw['data']['id'])
                    yield raw
                else:
                    found.add(raw['data']['id'])
                    ret = {raw['data']['id']: {'ret': raw['data']['return']}}
                    if 'out' in raw['data']:
                        ret[raw['data']['id']]['out'] = raw['data']['out']
                    if 'retcode' in raw['data']:
                        ret[raw['data']['id']]['retcode'] = raw['data']['retcode']
                    if 'jid' in raw['data']:
                        ret[raw['data']['id']]['jid'] = raw['data']['jid']
                    if kwargs.get('_cmd_meta', False):
                        ret[raw['data']['id']].update(raw['data'])
                    log.debug('jid %s return from %s', jid, raw['data']['id'])
                    yield ret

            # if we have all of the returns (and we aren't a syndic), no need for anything fancy
            if len(found.intersection(minions)) >= len(minions) and not self.opts['order_masters']:
                # All minions have returned, break out of the loop
                log.debug('jid %s found all minions %s', jid, found)
                break
            elif len(found.intersection(minions)) >= len(minions) and self.opts['order_masters']:
                if len(found) >= len(minions) and len(minions) > 0 and time.time() > gather_syndic_wait:
                    # There were some minions to find and we found them
                    # However, this does not imply that *all* masters have yet responded with expected minion lists.
                    # Therefore, continue to wait up to the syndic_wait period (calculated in gather_syndic_wait) to see
                    # if additional lower-level masters deliver their lists of expected
                    # minions.
                    break
            # If we get here we may not have gathered the minion list yet. Keep waiting
            # for all lower-level masters to respond with their minion lists

            # let start the timeouts for all remaining minions

            for id_ in minions - found:
                # if we have a new minion in the list, make sure it has a timeout
                if id_ not in minion_timeouts:
                    minion_timeouts[id_] = time.time() + timeout

            # if the jinfo has timed out and some minions are still running the job
            # re-do the ping
            if time.time() > timeout_at and minions_running:
                # since this is a new ping, no one has responded yet
                jinfo = self.gather_job_info(jid, list(minions - found), 'list', **kwargs)
                minions_running = False
                # if we weren't assigned any jid that means the master thinks
                # we have nothing to send
                if 'jid' not in jinfo:
                    jinfo_iter = []
                else:
                    jinfo_iter = self.get_returns_no_block('salt/job/{0}'.format(jinfo['jid']))
                timeout_at = time.time() + gather_job_timeout
                # if you are a syndic, wait a little longer
                if self.opts['order_masters']:
                    timeout_at += self.opts.get('syndic_wait', 1)

            # check for minions that are running the job still
            for raw in jinfo_iter:
                # if there are no more events, lets stop waiting for the jinfo
                if raw is None:
                    break
                try:
                    if raw['data']['retcode'] > 0:
                        log.error('saltutil returning errors on minion %s', raw['data']['id'])
                        minions.remove(raw['data']['id'])
                        break
                except KeyError as exc:
                    # This is a safe pass. We're just using the try/except to
                    # avoid having to deep-check for keys.
                    missing_key = exc.__str__().strip('\'"')
                    if missing_key == 'retcode':
                        log.debug('retcode missing from client return')
                    else:
                        log.debug(
                            'Passing on saltutil error. Key \'%s\' missing '
                            'from client return. This may be an error in '
                            'the client.', missing_key
                        )
                # Keep track of the jid events to unsubscribe from later
                open_jids.add(jinfo['jid'])

                # TODO: move to a library??
                if 'minions' in raw.get('data', {}):
                    minions.update(raw['data']['minions'])
                    continue
                if 'syndic' in raw.get('data', {}):
                    minions.update(raw['syndic'])
                    continue
                if 'return' not in raw.get('data', {}):
                    continue

                # if the job isn't running there anymore... don't count
                if raw['data']['return'] == {}:
                    continue

                # if the minion throws an exception containing the word "return"
                # the master will try to handle the string as a dict in the next
                # step. Check if we have a string, log the issue and continue.
                if isinstance(raw['data']['return'], six.string_types):
                    log.error("unexpected return from minion: %s", raw)
                    continue

                if 'return' in raw['data']['return'] and \
                    raw['data']['return']['return'] == {}:
                    continue

                # if we didn't originally target the minion, lets add it to the list
                if raw['data']['id'] not in minions:
                    minions.add(raw['data']['id'])
                # update this minion's timeout, as long as the job is still running
                minion_timeouts[raw['data']['id']] = time.time() + timeout
                # a minion returned, so we know its running somewhere
                minions_running = True

            # if we have hit gather_job_timeout (after firing the job) AND
            # if we have hit all minion timeouts, lets call it
            now = time.time()
            # if we have finished waiting, and no minions are running the job
            # then we need to see if each minion has timedout
            done = (now > timeout_at) and not minions_running
            if done:
                # if all minions have timeod out
                for id_ in minions - found:
                    if now < minion_timeouts[id_]:
                        done = False
                        break
            if done:
                break

            # don't spin
            if block:
                time.sleep(0.01)
            else:
                yield

        # If there are any remaining open events, clean them up.
        if open_jids:
            for jid in open_jids:
                self.event.unsubscribe(jid)

        if expect_minions:
            for minion in list((minions - found)):
                yield {minion: {'failed': True}}

        # Filter out any minions marked as missing for which we received
        # returns (prevents false events sent due to higher-level masters not
        # knowing about lower-level minions).
        missing -= found

        # Report on missing minions
        if missing:
            for minion in missing:
                yield {minion: {'failed': True}}

    def get_returns(
            self,
            jid,
            minions,
            timeout=None):
        '''
        Get the returns for the command line interface via the event system
        '''
        minions = set(minions)
        if timeout is None:
            timeout = self.opts['timeout']
        start = int(time.time())
        timeout_at = start + timeout
        log.debug(
            'get_returns for jid %s sent to %s will timeout at %s',
            jid, minions, datetime.fromtimestamp(timeout_at).time()
        )

        found = set()
        ret = {}
        # Check to see if the jid is real, if not return the empty dict
        try:
            if self.returners['{0}.get_load'.format(self.opts['master_job_cache'])](jid) == {}:
                log.warning('jid does not exist')
                return ret
        except Exception as exc:
            raise SaltClientError('Master job cache returner [{0}] failed to verify jid. '
                                  'Exception details: {1}'.format(self.opts['master_job_cache'], exc))

        # Wait for the hosts to check in
        while True:
            time_left = timeout_at - int(time.time())
            wait = max(1, time_left)
            raw = self.event.get_event(wait, jid, auto_reconnect=self.auto_reconnect)
            if raw is not None and 'return' in raw:
                found.add(raw['id'])
                ret[raw['id']] = raw['return']
                if len(found.intersection(minions)) >= len(minions):
                    # All minions have returned, break out of the loop
                    log.debug('jid %s found all minions', jid)
                    break
                continue
            # Then event system timeout was reached and nothing was returned
            if len(found.intersection(minions)) >= len(minions):
                # All minions have returned, break out of the loop
                log.debug('jid %s found all minions', jid)
                break
            if int(time.time()) > timeout_at:
                log.info(
                    'jid %s minions %s did not return in time',
                    jid, (minions - found)
                )
                break
            time.sleep(0.01)
        return ret

    def get_full_returns(self, jid, minions, timeout=None):
        '''
        This method starts off a watcher looking at the return data for
        a specified jid, it returns all of the information for the jid
        '''
        # TODO: change this from ret to return... or the other way.
        #       Its inconsistent, we should pick one

        ret = {}
        # create the iterator-- since we want to get anyone in the middle
        event_iter = self.get_event_iter_returns(jid, minions, timeout=timeout)

        try:
            data = self.returners['{0}.get_jid'.format(self.opts['master_job_cache'])](jid)
        except Exception as exc:
            raise SaltClientError('Returner {0} could not fetch jid data. '
                                  'Exception details: {1}'.format(
                                      self.opts['master_job_cache'],
                                      exc))
        for minion in data:
            m_data = {}
            if 'return' in data[minion]:
                m_data['ret'] = data[minion].get('return')
            else:
                m_data['ret'] = data[minion].get('return')
            if 'out' in data[minion]:
                m_data['out'] = data[minion]['out']
            if minion in ret:
                ret[minion].update(m_data)
            else:
                ret[minion] = m_data

        # if we have all the minion returns, lets just return
        if len(set(ret).intersection(minions)) >= len(minions):
            return ret

        # otherwise lets use the listener we created above to get the rest
        for event_ret in event_iter:
            # if nothing in the event_ret, skip
            if event_ret == {}:
                time.sleep(0.02)
                continue
            for minion, m_data in six.iteritems(event_ret):
                if minion in ret:
                    ret[minion].update(m_data)
                else:
                    ret[minion] = m_data

            # are we done yet?
            if len(set(ret).intersection(minions)) >= len(minions):
                return ret

        # otherwise we hit the timeout, return what we have
        return ret

    def get_cache_returns(self, jid):
        '''
        Execute a single pass to gather the contents of the job cache
        '''
        ret = {}

        try:
            data = self.returners['{0}.get_jid'.format(self.opts['master_job_cache'])](jid)
        except Exception as exc:
            raise SaltClientError('Could not examine master job cache. '
                                  'Error occurred in {0} returner. '
                                  'Exception details: {1}'.format(self.opts['master_job_cache'],
                                                                  exc))
        for minion in data:
            m_data = {}
            if 'return' in data[minion]:
                m_data['ret'] = data[minion].get('return')
            else:
                m_data['ret'] = data[minion].get('return')
            if 'out' in data[minion]:
                m_data['out'] = data[minion]['out']
            if minion in ret:
                ret[minion].update(m_data)
            else:
                ret[minion] = m_data

        return ret

    def get_cli_static_event_returns(
            self,
            jid,
            minions,
            timeout=None,
            tgt='*',
            tgt_type='glob',
            verbose=False,
            show_timeout=False,
            show_jid=False):
        '''
        Get the returns for the command line interface via the event system
        '''
        log.trace('entered - function get_cli_static_event_returns()')
        minions = set(minions)
        if verbose:
            msg = 'Executing job with jid {0}'.format(jid)
            print(msg)
            print('-' * len(msg) + '\n')
        elif show_jid:
            print('jid: {0}'.format(jid))

        if timeout is None:
            timeout = self.opts['timeout']

        start = int(time.time())
        timeout_at = start + timeout
        found = set()
        ret = {}
        # Check to see if the jid is real, if not return the empty dict
        try:
            if self.returners['{0}.get_load'.format(self.opts['master_job_cache'])](jid) == {}:
                log.warning('jid does not exist')
                return ret
        except Exception as exc:
            raise SaltClientError('Load could not be retrieved from '
                                  'returner {0}. Exception details: {1}'.format(
                                      self.opts['master_job_cache'],
                                      exc))
        # Wait for the hosts to check in
        while True:
            # Process events until timeout is reached or all minions have returned
            time_left = timeout_at - int(time.time())
            # Wait 0 == forever, use a minimum of 1s
            wait = max(1, time_left)
            jid_tag = 'salt/job/{0}'.format(jid)
            raw = self.event.get_event(wait, jid_tag, auto_reconnect=self.auto_reconnect)
            if raw is not None and 'return' in raw:
                if 'minions' in raw.get('data', {}):
                    minions.update(raw['data']['minions'])
                    continue
                found.add(raw['id'])
                ret[raw['id']] = {'ret': raw['return']}
                ret[raw['id']]['success'] = raw.get('success', False)
                if 'out' in raw:
                    ret[raw['id']]['out'] = raw['out']
                if len(found.intersection(minions)) >= len(minions):
                    # All minions have returned, break out of the loop
                    break
                continue
            # Then event system timeout was reached and nothing was returned
            if len(found.intersection(minions)) >= len(minions):
                # All minions have returned, break out of the loop
                break
            if int(time.time()) > timeout_at:
                if verbose or show_timeout:
                    if self.opts.get('minion_data_cache', False) \
                            or tgt_type in ('glob', 'pcre', 'list'):
                        if len(found) < len(minions):
                            fail = sorted(list(minions.difference(found)))
                            for minion in fail:
                                ret[minion] = {
                                    'out': 'no_return',
                                    'ret': 'Minion did not return'
                                }
                break
            time.sleep(0.01)

        self._clean_up_subscriptions(jid)
        return ret

    def get_cli_event_returns(
            self,
            jid,
            minions,
            timeout=None,
            tgt='*',
            tgt_type='glob',
            verbose=False,
            progress=False,
            show_timeout=False,
            show_jid=False,
            **kwargs):
        '''
        Get the returns for the command line interface via the event system
        '''
        log.trace('func get_cli_event_returns()')

        if verbose:
            msg = 'Executing job with jid {0}'.format(jid)
            print(msg)
            print('-' * len(msg) + '\n')
        elif show_jid:
            print('jid: {0}'.format(jid))

        # lazy load the connected minions
        connected_minions = None
        return_count = 0

        for ret in self.get_iter_returns(jid,
                                         minions,
                                         timeout=timeout,
                                         tgt=tgt,
                                         tgt_type=tgt_type,
                                         # (gtmanfred) expect_minions is popped here incase it is passed from a client
                                         # call. If this is not popped, then it would be passed twice to
                                         # get_iter_returns.
                                         expect_minions=(kwargs.pop('expect_minions', False) or verbose or show_timeout),
                                         **kwargs
                                         ):
            log.debug('return event: %s', ret)
            return_count = return_count + 1
            if progress:
                for id_, min_ret in six.iteritems(ret):
                    if not min_ret.get('failed') is True:
                        yield {'minion_count': len(minions), 'return_count': return_count}
            # replace the return structure for missing minions
            for id_, min_ret in six.iteritems(ret):
                if min_ret.get('failed') is True:
                    if connected_minions is None:
                        connected_minions = salt.utils.minions.CkMinions(self.opts).connected_ids()
                    if self.opts['minion_data_cache'] \
                            and salt.cache.factory(self.opts).contains('minions/{0}'.format(id_), 'data') \
                            and connected_minions \
                            and id_ not in connected_minions:

                        yield {
                            id_: {
                                'out': 'no_return',
                                'ret': 'Minion did not return. [Not connected]',
                                'retcode': salt.defaults.exitcodes.EX_GENERIC
                            }
                        }
                    else:
                        # don't report syndics as unresponsive minions
                        if not os.path.exists(os.path.join(self.opts['syndic_dir'], id_)):
                            yield {
                                id_: {
                                    'out': 'no_return',
                                    'ret': 'Minion did not return. [No response]'
                                    '\nThe minions may not have all finished running and any '
                                    'remaining minions will return upon completion. To look '
                                    'up the return data for this job later, run the following '
                                    'command:\n\n'
                                    'salt-run jobs.lookup_jid {0}'.format(jid),
                                    'retcode': salt.defaults.exitcodes.EX_GENERIC
                                }
                            }
                else:
                    yield {id_: min_ret}

        self._clean_up_subscriptions(jid)

    def get_event_iter_returns(self, jid, minions, timeout=None):
        '''
        Gather the return data from the event system, break hard when timeout
        is reached.
        '''
        log.trace('entered - function get_event_iter_returns()')
        if timeout is None:
            timeout = self.opts['timeout']

        timeout_at = time.time() + timeout

        found = set()
        # Check to see if the jid is real, if not return the empty dict
        if self.returners['{0}.get_load'.format(self.opts['master_job_cache'])](jid) == {}:
            log.warning('jid does not exist')
            yield {}
            # stop the iteration, since the jid is invalid
            raise StopIteration()
        # Wait for the hosts to check in
        while True:
            raw = self.event.get_event(timeout, auto_reconnect=self.auto_reconnect)
            if raw is None or time.time() > timeout_at:
                # Timeout reached
                break
            if 'minions' in raw.get('data', {}):
                continue
            try:
                found.add(raw['id'])
                ret = {raw['id']: {'ret': raw['return']}}
            except KeyError:
                # Ignore other erroneous messages
                continue
            if 'out' in raw:
                ret[raw['id']]['out'] = raw['out']
            yield ret
            time.sleep(0.02)

    def _prep_pub(self,
                  tgt,
                  fun,
                  arg,
                  tgt_type,
                  ret,
                  jid,
                  timeout,
                  **kwargs):
        '''
        Set up the payload_kwargs to be sent down to the master
        '''
        if tgt_type == 'nodegroup':
            if tgt not in self.opts['nodegroups']:
                conf_file = self.opts.get(
                    'conf_file', 'the master config file'
                )
                raise SaltInvocationError(
                    'Node group {0} unavailable in {1}'.format(
                        tgt, conf_file
                    )
                )
            tgt = salt.utils.minions.nodegroup_comp(tgt,
                                                    self.opts['nodegroups'])
            tgt_type = 'compound'

        # Convert a range expression to a list of nodes and change expression
        # form to list
        if tgt_type == 'range' and HAS_RANGE:
            tgt = self._convert_range_to_list(tgt)
            tgt_type = 'list'

        # If an external job cache is specified add it to the ret list
        if self.opts.get('ext_job_cache'):
            if ret:
                ret += ',{0}'.format(self.opts['ext_job_cache'])
            else:
                ret = self.opts['ext_job_cache']

        # format the payload - make a function that does this in the payload
        #   module

        # Generate the standard keyword args to feed to format_payload
        payload_kwargs = {'cmd': 'publish',
                          'tgt': tgt,
                          'fun': fun,
                          'arg': arg,
                          'key': self.key,
                          'tgt_type': tgt_type,
                          'ret': ret,
                          'jid': jid}

        # if kwargs are passed, pack them.
        if kwargs:
            payload_kwargs['kwargs'] = kwargs

        # If we have a salt user, add it to the payload
        if self.opts['syndic_master'] and 'user' in kwargs:
            payload_kwargs['user'] = kwargs['user']
        elif self.salt_user:
            payload_kwargs['user'] = self.salt_user

        # If we're a syndication master, pass the timeout
        if self.opts['order_masters']:
            payload_kwargs['to'] = timeout

        return payload_kwargs

    def pub(self,
            tgt,
            fun,
            arg=(),
            tgt_type='glob',
            ret='',
            jid='',
            timeout=5,
            listen=False,
            **kwargs):
        '''
        Take the required arguments and publish the given command.
        Arguments:
            tgt:
                The tgt is a regex or a glob used to match up the ids on
                the minions. Salt works by always publishing every command
                to all of the minions and then the minions determine if
                the command is for them based on the tgt value.
            fun:
                The function name to be called on the remote host(s), this
                must be a string in the format "<modulename>.<function name>"
            arg:
                The arg option needs to be a tuple of arguments to pass
                to the calling function, if left blank
        Returns:
            jid:
                A string, as returned by the publisher, which is the job
                id, this will inform the client where to get the job results
            minions:
                A set, the targets that the tgt passed should match.
        '''
        # Make sure the publisher is running by checking the unix socket
        if (self.opts.get('ipc_mode', '') != 'tcp' and
                not os.path.exists(os.path.join(self.opts['sock_dir'],
                'publish_pull.ipc'))):
            log.error(
                'Unable to connect to the salt master publisher at %s',
                self.opts['sock_dir']
            )
            raise SaltClientError

        payload_kwargs = self._prep_pub(
                tgt,
                fun,
                arg,
                tgt_type,
                ret,
                jid,
                timeout,
                **kwargs)

        master_uri = 'tcp://' + salt.utils.zeromq.ip_bracket(self.opts['interface']) + \
                     ':' + six.text_type(self.opts['ret_port'])
        channel = salt.transport.client.ReqChannel.factory(self.opts,
                                                           crypt='clear',
                                                           master_uri=master_uri)

        try:
            # Ensure that the event subscriber is connected.
            # If not, we won't get a response, so error out
            if listen and not self.event.connect_pub(timeout=timeout):
                raise SaltReqTimeoutError()
            payload = channel.send(payload_kwargs, timeout=timeout)
        except SaltReqTimeoutError as err:
            log.error(err)
            raise SaltReqTimeoutError(
                'Salt request timed out. The master is not responding. You '
                'may need to run your command with `--async` in order to '
                'bypass the congested event bus. With `--async`, the CLI tool '
                'will print the job id (jid) and exit immediately without '
                'listening for responses. You can then use '
                '`salt-run jobs.lookup_jid` to look up the results of the job '
                'in the job cache later.'
            )

        if not payload:
            # The master key could have changed out from under us! Regen
            # and try again if the key has changed
            key = self.__read_master_key()
            if key == self.key:
                return payload
            self.key = key
            payload_kwargs['key'] = self.key
            payload = channel.send(payload_kwargs)

        error = payload.pop('error', None)
        if error is not None:
            if isinstance(error, dict):
                err_name = error.get('name', '')
                err_msg = error.get('message', '')
                if err_name == 'AuthenticationError':
                    raise AuthenticationError(err_msg)
                elif err_name == 'AuthorizationError':
                    raise AuthorizationError(err_msg)

            raise PublishError(error)

        if not payload:
            return payload

        # We have the payload, let's get rid of the channel fast(GC'ed faster)
        channel.close()

        return {'jid': payload['load']['jid'],
                'minions': payload['load']['minions']}

    @tornado.gen.coroutine
    def pub_async(self,
                  tgt,
                  fun,
                  arg=(),
                  tgt_type='glob',
                  ret='',
                  jid='',
                  timeout=5,
                  io_loop=None,
                  listen=True,
                  **kwargs):
        '''
        Take the required arguments and publish the given command.
        Arguments:
            tgt:
                The tgt is a regex or a glob used to match up the ids on
                the minions. Salt works by always publishing every command
                to all of the minions and then the minions determine if
                the command is for them based on the tgt value.
            fun:
                The function name to be called on the remote host(s), this
                must be a string in the format "<modulename>.<function name>"
            arg:
                The arg option needs to be a tuple of arguments to pass
                to the calling function, if left blank
        Returns:
            jid:
                A string, as returned by the publisher, which is the job
                id, this will inform the client where to get the job results
            minions:
                A set, the targets that the tgt passed should match.
        '''
        # Make sure the publisher is running by checking the unix socket
        if (self.opts.get('ipc_mode', '') != 'tcp' and
                not os.path.exists(os.path.join(self.opts['sock_dir'],
                'publish_pull.ipc'))):
            log.error(
                'Unable to connect to the salt master publisher at %s',
                self.opts['sock_dir']
            )
            raise SaltClientError

        payload_kwargs = self._prep_pub(
                tgt,
                fun,
                arg,
                tgt_type,
                ret,
                jid,
                timeout,
                **kwargs)

        master_uri = 'tcp://' + salt.utils.zeromq.ip_bracket(self.opts['interface']) + \
                     ':' + six.text_type(self.opts['ret_port'])
        channel = salt.transport.client.AsyncReqChannel.factory(self.opts,
                                                                io_loop=io_loop,
                                                                crypt='clear',
                                                                master_uri=master_uri)

        try:
            # Ensure that the event subscriber is connected.
            # If not, we won't get a response, so error out
            if listen and not self.event.connect_pub(timeout=timeout):
                raise SaltReqTimeoutError()
            payload = yield channel.send(payload_kwargs, timeout=timeout)
        except SaltReqTimeoutError:
            raise SaltReqTimeoutError(
                'Salt request timed out. The master is not responding. You '
                'may need to run your command with `--async` in order to '
                'bypass the congested event bus. With `--async`, the CLI tool '
                'will print the job id (jid) and exit immediately without '
                'listening for responses. You can then use '
                '`salt-run jobs.lookup_jid` to look up the results of the job '
                'in the job cache later.'
            )

        if not payload:
            # The master key could have changed out from under us! Regen
            # and try again if the key has changed
            key = self.__read_master_key()
            if key == self.key:
                raise tornado.gen.Return(payload)
            self.key = key
            payload_kwargs['key'] = self.key
            payload = yield channel.send(payload_kwargs)

        error = payload.pop('error', None)
        if error is not None:
            if isinstance(error, dict):
                err_name = error.get('name', '')
                err_msg = error.get('message', '')
                if err_name == 'AuthenticationError':
                    raise AuthenticationError(err_msg)
                elif err_name == 'AuthorizationError':
                    raise AuthorizationError(err_msg)

            raise PublishError(error)

        if not payload:
            raise tornado.gen.Return(payload)

        # We have the payload, let's get rid of the channel fast(GC'ed faster)
        channel.close()

        raise tornado.gen.Return({'jid': payload['load']['jid'],
                                  'minions': payload['load']['minions']})

    def __del__(self):
        # This IS really necessary!
        # When running tests, if self.events is not destroyed, we leak 2
        # threads per test case which uses self.client
        if hasattr(self, 'event'):
            # The call below will take care of calling 'self.event.destroy()'
            del self.event

    def _clean_up_subscriptions(self, job_id):
        if self.opts.get('order_masters'):
            self.event.unsubscribe('syndic/.*/{0}'.format(job_id), 'regex')
        self.event.unsubscribe('salt/job/{0}'.format(job_id))


class FunctionWrapper(dict):
    '''
    Create a function wrapper that looks like the functions dict on the minion
    but invoked commands on the minion via a LocalClient.

    This allows SLS files to be loaded with an object that calls down to the
    minion when the salt functions dict is referenced.
    '''
    def __init__(self, opts, minion):
        super(FunctionWrapper, self).__init__()
        self.opts = opts
        self.minion = minion
        self.local = LocalClient(self.opts['conf_file'])
        self.functions = self.__load_functions()

    def __missing__(self, key):
        '''
        Since the function key is missing, wrap this call to a command to the
        minion of said key if it is available in the self.functions set
        '''
        if key not in self.functions:
            raise KeyError
        return self.run_key(key)

    def __load_functions(self):
        '''
        Find out what functions are available on the minion
        '''
        return set(self.local.cmd(self.minion,
                                  'sys.list_functions').get(self.minion, []))

    def run_key(self, key):
        '''
        Return a function that executes the arguments passed via the local
        client
        '''
        def func(*args, **kwargs):
            '''
            Run a remote call
            '''
            args = list(args)
            for _key, _val in kwargs:
                args.append('{0}={1}'.format(_key, _val))
            return self.local.cmd(self.minion, key, args)
        return func


class Caller(object):
    '''
    ``Caller`` is the same interface used by the :command:`salt-call`
    command-line tool on the Salt Minion.

    .. versionchanged:: 2015.8.0
        Added the ``cmd`` method for consistency with the other Salt clients.
        The existing ``function`` and ``sminion.functions`` interfaces still
        exist but have been removed from the docs.

    Importing and using ``Caller`` must be done on the same machine as a
    Salt Minion and it must be done using the same user that the Salt Minion is
    running as.

    Usage:

    .. code-block:: python

        import salt.client
        caller = salt.client.Caller()
        caller.cmd('test.ping')

    Note, a running master or minion daemon is not required to use this class.
    Running ``salt-call --local`` simply sets :conf_minion:`file_client` to
    ``'local'``. The same can be achieved at the Python level by including that
    setting in a minion config file.

    .. versionadded:: 2014.7.0
        Pass the minion config as the ``mopts`` dictionary.

    .. code-block:: python

        import salt.client
        import salt.config
        __opts__ = salt.config.minion_config('/etc/salt/minion')
        __opts__['file_client'] = 'local'
        caller = salt.client.Caller(mopts=__opts__)
    '''
    def __init__(self, c_path=os.path.join(syspaths.CONFIG_DIR, 'minion'),
            mopts=None):
        # Late-import of the minion module to keep the CLI as light as possible
        import salt.minion
        if mopts:
            self.opts = mopts
        else:
            self.opts = salt.config.minion_config(c_path)
        self.sminion = salt.minion.SMinion(self.opts)

    def cmd(self, fun, *args, **kwargs):
        '''
        Call an execution module with the given arguments and keyword arguments

        .. versionchanged:: 2015.8.0
            Added the ``cmd`` method for consistency with the other Salt clients.
            The existing ``function`` and ``sminion.functions`` interfaces still
            exist but have been removed from the docs.

        .. code-block:: python

            caller.cmd('test.arg', 'Foo', 'Bar', baz='Baz')

            caller.cmd('event.send', 'myco/myevent/something',
                data={'foo': 'Foo'}, with_env=['GIT_COMMIT'], with_grains=True)
        '''
        return self.sminion.functions[fun](*args, **kwargs)

    def function(self, fun, *args, **kwargs):
        '''
        Call a single salt function
        '''
        func = self.sminion.functions[fun]
        args, kwargs = salt.minion.load_args_and_kwargs(
            func,
            salt.utils.args.parse_input(args, kwargs=kwargs),)
        return func(*args, **kwargs)


class ProxyCaller(object):
    '''
    ``ProxyCaller`` is the same interface used by the :command:`salt-call`
    with the args ``--proxyid <proxyid>`` command-line tool on the Salt Proxy
    Minion.

    Importing and using ``ProxyCaller`` must be done on the same machine as a
    Salt Minion and it must be done using the same user that the Salt Minion is
    running as.

    Usage:

    .. code-block:: python

        import salt.client
        caller = salt.client.Caller()
        caller.cmd('test.ping')

    Note, a running master or minion daemon is not required to use this class.
    Running ``salt-call --local`` simply sets :conf_minion:`file_client` to
    ``'local'``. The same can be achieved at the Python level by including that
    setting in a minion config file.

    .. code-block:: python

        import salt.client
        import salt.config
        __opts__ = salt.config.proxy_config('/etc/salt/proxy', minion_id='quirky_edison')
        __opts__['file_client'] = 'local'
        caller = salt.client.ProxyCaller(mopts=__opts__)

    .. note::

        To use this for calling proxies, the :py:func:`is_proxy functions
        <salt.utils.platform.is_proxy>` requires that ``--proxyid`` be an
        argument on the commandline for the script this is used in, or that the
        string ``proxy`` is in the name of the script.
    '''
    def __init__(self, c_path=os.path.join(syspaths.CONFIG_DIR, 'proxy'), mopts=None):
        # Late-import of the minion module to keep the CLI as light as possible
        import salt.minion
        self.opts = mopts or salt.config.proxy_config(c_path)
        self.sminion = salt.minion.SProxyMinion(self.opts)

    def cmd(self, fun, *args, **kwargs):
        '''
        Call an execution module with the given arguments and keyword arguments

        .. code-block:: python

            caller.cmd('test.arg', 'Foo', 'Bar', baz='Baz')

            caller.cmd('event.send', 'myco/myevent/something',
                data={'foo': 'Foo'}, with_env=['GIT_COMMIT'], with_grains=True)
        '''
        func = self.sminion.functions[fun]
        data = {
          'arg': args,
          'fun': fun
        }
        data.update(kwargs)
        executors = getattr(self.sminion, 'module_executors', []) or \
                    self.opts.get('module_executors', ['direct_call'])
        if isinstance(executors, six.string_types):
            executors = [executors]
        for name in executors:
            fname = '{0}.execute'.format(name)
            if fname not in self.sminion.executors:
                raise SaltInvocationError("Executor '{0}' is not available".format(name))
            return_data = self.sminion.executors[fname](self.opts, data, func, args, kwargs)
            if return_data is not None:
                break
        return return_data<|MERGE_RESOLUTION|>--- conflicted
+++ resolved
@@ -536,7 +536,6 @@
 
         eauth = salt.cli.batch.batch_get_eauth(kwargs)
 
-<<<<<<< HEAD
         arg = salt.utils.args.parse_input(arg, kwargs=kwarg)
         opts = {'tgt': tgt,
                 'fun': fun,
@@ -567,8 +566,7 @@
         for key, val in six.iteritems(self.opts):
             if key not in opts:
                 opts[key] = val
-=======
->>>>>>> ae69e87d
+
         batch = salt.cli.batch.Batch(opts, eauth=eauth, quiet=True)
         for ret in batch.run():
             yield ret
