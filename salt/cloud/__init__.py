--- conflicted
+++ resolved
@@ -1179,20 +1179,11 @@
         )
 
         if deploy:
-<<<<<<< HEAD
-            if make_master is False and 'master' not in minion_dict:
-                raise SaltCloudConfigError(
-                    (
-                        'There\'s no master defined on the '
-                        '\'{0}\' VM settings'
-                    ).format(vm_['name'])
-=======
             if not make_master and 'master' not in minion_dict:
                 log.warn(
                     'There\'s no master defined on the {0!r} VM settings.'.format(
                         vm_['name']
                     )
->>>>>>> 59d06ce0
                 )
 
             if 'pub_key' not in vm_ and 'priv_key' not in vm_:
