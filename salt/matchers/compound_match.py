--- conflicted
+++ resolved
@@ -23,25 +23,16 @@
     '''
     Runs the compound target check
     '''
-<<<<<<< HEAD
     if not opts:
         opts = __opts__
     nodegroups = opts.get('nodegroups', {})
     matchers = salt.loader.matchers(opts)
-=======
-    nodegroups = __opts__.get('nodegroups', {})
-    matchers = salt.loader.matchers(__opts__)
-    minion_id = __opts__.get('minion_id', __opts__['id'])
->>>>>>> a4156f1a
+    minion_id = opts.get('minion_id', __opts__['id'])
 
     if not isinstance(tgt, six.string_types) and not isinstance(tgt, (list, tuple)):
         log.error('Compound target received that is neither string, list nor tuple')
         return False
-<<<<<<< HEAD
-    log.debug('compound_match: %s ? %s', opts['id'], tgt)
-=======
     log.debug('compound_match: %s ? %s', minion_id, tgt)
->>>>>>> a4156f1a
     ref = {'G': 'grain',
            'P': 'grain_pcre',
            'I': 'pillar',
@@ -114,11 +105,7 @@
             results.append(six.text_type(matchers['glob_match.match'](word)))
 
     results = ' '.join(results)
-<<<<<<< HEAD
-    log.debug('compound_match %s ? "%s" => "%s"', opts['id'], tgt, results)
-=======
     log.debug('compound_match %s ? "%s" => "%s"', minion_id, tgt, results)
->>>>>>> a4156f1a
     try:
         return eval(results)  # pylint: disable=W0123
     except Exception:
