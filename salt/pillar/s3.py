# -*- coding: utf-8 -*-
'''
Copy pillar data from a bucket in Amazon S3

The S3 pillar can be configured in the master config file with the following
options

.. code-block:: yaml

    ext_pillar:
      - s3:
          bucket: my.fancy.pillar.bucket
          keyid: KASKFJWAKJASJKDAJKSD
          key: ksladfDLKDALSFKSD93q032sdDasdfasdflsadkf
          multiple_env: False
          environment: base
          prefix: somewhere/overthere
          verify_ssl: True
          service_url: s3.amazonaws.com

The ``bucket`` parameter specifies the target S3 bucket. It is required.

The ``keyid`` parameter specifies the key id to use when access the S3 bucket.
<<<<<<< HEAD
When it is set to None or omitted it will try to grab credentials from IAM role.
The parameter has default value set to None.

The ``key`` parameter specifies the key to use when access the S3 bucket. It
When it is set to None or omitted it will try to grab credentials from IAM role.
The parameter has default value set to None.
=======
If it is not provided, an attempt to fetch it from EC2 instance meta-data will
be made.

The ``key`` parameter specifies the key to use when access the S3 bucket. If it
is not provided, an attempt to fetch it from EC2 instance meta-data will be made.
>>>>>>> 0f64be71

The ``multiple_env`` defaults to False. It specifies whether the pillar should
interpret top level folders as pillar environments (see mode section below).

The ``environment`` defaults to 'base'. It specifies which environment the
bucket represents when in single environments mode (see mode section below). It
is ignored if multiple_env is True.

The ``prefix`` defaults to ''. It specifies a key prefix to use when searching
for data in the bucket for the pillar. It works when multiple_env is True or False.
Essentially it tells ext_pillar to look for your pillar data in a 'subdirectory'
of your S3 bucket

The ``verify_ssl`` parameter defaults to True. It specifies whether to check for
valid S3 SSL certificates. *NOTE* If you use bucket names with periods, this
must be set to False else an invalid certificate error will be thrown (issue
#12200).

The ``service_url`` parameter defaults to 's3.amazonaws.com'. It specifies the
base url to use for accessing S3.


This pillar can operate in two modes, single environment per bucket or multiple
environments per bucket.

Single environment mode must have this bucket structure:

.. code-block:: text

    s3://<bucket name>/<prefix>/<files>

Multiple environment mode must have this bucket structure:

.. code-block:: text

    s3://<bucket name>/<prefix>/<environment>/<files>

If you wish to define your pillar data entirely within S3 it's recommended
that you use the `prefix=` parameter and specify one entry in ext_pillar
for each environment rather than specifying multiple_env. This is due
to issue #22471 (https://github.com/saltstack/salt/issues/22471)
'''
from __future__ import absolute_import

# Import python libs
import logging
import os
import time
import pickle
from copy import deepcopy

# Import 3rd-party libs
# pylint: disable=import-error,no-name-in-module,redefined-builtin
import salt.ext.six as six
from salt.ext.six.moves import filter
from salt.ext.six.moves.urllib.parse import quote as _quote
# pylint: enable=import-error,no-name-in-module,redefined-builtin

# Import salt libs
from salt.pillar import Pillar
import salt.utils
import salt.utils.s3 as s3

# Set up logging
log = logging.getLogger(__name__)

_s3_cache_expire = 30  # cache for 30 seconds
_s3_sync_on_update = True  # sync cache on update rather than jit


class S3Credentials(object):
    def __init__(self, key, keyid, bucket, service_url, verify_ssl,
                 location):
        self.key = key
        self.keyid = keyid
        self.bucket = bucket
        self.service_url = service_url
        self.verify_ssl = verify_ssl
        self.location = location


def ext_pillar(minion_id,
               pillar,  # pylint: disable=W0613
               bucket,
               key=None,
               keyid=None,
               verify_ssl=True,
               location=None,
               multiple_env=False,
               environment='base',
               prefix='',
               service_url=None):
    '''
    Execute a command and read the output as YAML
    '''

    s3_creds = S3Credentials(key, keyid, bucket, service_url, verify_ssl,
                             location)

    # normpath is needed to remove appended '/' if root is empty string.
    pillar_dir = os.path.normpath(os.path.join(_get_cache_dir(), environment,
                                               bucket))
    if prefix:
        pillar_dir = os.path.normpath(os.path.join(pillar_dir, prefix))

    if __opts__['pillar_roots'].get(environment, []) == [pillar_dir]:
        return {}

    metadata = _init(s3_creds, bucket, multiple_env, environment, prefix)

    if _s3_sync_on_update:
        # sync the buckets to the local cache
        log.info('Syncing local pillar cache from S3...')
        for saltenv, env_meta in six.iteritems(metadata):
            for bucket, files in six.iteritems(_find_files(env_meta)):
                for file_path in files:
                    cached_file_path = _get_cached_file_name(bucket, saltenv,
                                                             file_path)
                    log.info('{0} - {1} : {2}'.format(bucket, saltenv,
                                                      file_path))
                    # load the file from S3 if not in the cache or too old
                    _get_file_from_s3(s3_creds, metadata, saltenv, bucket,
                                      file_path, cached_file_path)

        log.info('Sync local pillar cache from S3 completed.')

    opts = deepcopy(__opts__)
    opts['pillar_roots'][environment] = [os.path.join(pillar_dir, environment)] if multiple_env else [pillar_dir]

    # Avoid recursively re-adding this same pillar
    opts['ext_pillar'] = [x for x in opts['ext_pillar'] if 's3' not in x]

    pil = Pillar(opts, __grains__, minion_id, environment)

    compiled_pillar = pil.compile_pillar()

    return compiled_pillar


def _init(creds, bucket, multiple_env, environment, prefix):
    '''
    Connect to S3 and download the metadata for each file in all buckets
    specified and cache the data to disk.
    '''

    cache_file = _get_buckets_cache_filename(bucket, prefix)
    exp = time.time() - _s3_cache_expire

    # check mtime of the buckets files cache
    if os.path.isfile(cache_file) and os.path.getmtime(cache_file) > exp:
        return _read_buckets_cache_file(cache_file)
    else:
        # bucket files cache expired
        return _refresh_buckets_cache_file(creds, cache_file, multiple_env,
                                           environment, prefix)


def _get_cache_dir():
    '''
    Get pillar cache directory. Initialize it if it does not exist.
    '''

    cache_dir = os.path.join(__opts__['cachedir'], 'pillar_s3fs')

    if not os.path.isdir(cache_dir):
        log.debug('Initializing S3 Pillar Cache')
        os.makedirs(cache_dir)

    return cache_dir


def _get_cached_file_name(bucket, saltenv, path):
    '''
    Return the cached file name for a bucket path file
    '''

    file_path = os.path.join(_get_cache_dir(), saltenv, bucket, path)

    # make sure bucket and saltenv directories exist
    if not os.path.exists(os.path.dirname(file_path)):
        os.makedirs(os.path.dirname(file_path))

    return file_path


def _get_buckets_cache_filename(bucket, prefix):
    '''
    Return the filename of the cache for bucket contents.
    Create the path if it does not exist.
    '''

    cache_dir = _get_cache_dir()
    if not os.path.exists(cache_dir):
        os.makedirs(cache_dir)

    return os.path.join(cache_dir, '{0}-{1}-files.cache'.format(bucket, prefix))


def _refresh_buckets_cache_file(creds, cache_file, multiple_env, environment, prefix):
    '''
    Retrieve the content of all buckets and cache the metadata to the buckets
    cache file
    '''

    # helper s3 query function
    def __get_s3_meta():
        return s3.query(
            key=creds.key,
            keyid=creds.keyid,
            bucket=creds.bucket,
            service_url=creds.service_url,
            verify_ssl=creds.verify_ssl,
            location=creds.location,
            return_bin=False,
            params={'prefix': prefix})

    # grab only the files/dirs in the bucket
    def __get_pillar_files_from_s3_meta(s3_meta):
        return [k for k in s3_meta if 'Key' in k]

    # pull out the environment dirs (e.g. the root dirs)
    def __get_pillar_environments(files):
        environments = [(os.path.dirname(k['Key']).split('/', 1))[0] for k in files]
        return set(environments)

    log.debug('Refreshing S3 buckets pillar cache file')

    metadata = {}
    bucket = creds.bucket

    if not multiple_env:
        # Single environment per bucket
        log.debug('Single environment per bucket mode')

        bucket_files = {}
        s3_meta = __get_s3_meta()

        # s3 query returned something
        if s3_meta:
            bucket_files[bucket] = __get_pillar_files_from_s3_meta(s3_meta)

            metadata[environment] = bucket_files

    else:
        # Multiple environments per buckets
        log.debug('Multiple environment per bucket mode')
        s3_meta = __get_s3_meta()

        # s3 query returned data
        if s3_meta:
            files = __get_pillar_files_from_s3_meta(s3_meta)
            environments = __get_pillar_environments(files)

            # pull out the files for the environment
            for saltenv in environments:
                # grab only files/dirs that match this saltenv.
                env_files = [k for k in files if k['Key'].startswith(saltenv)]

                if saltenv not in metadata:
                    metadata[saltenv] = {}

                if bucket not in metadata[saltenv]:
                    metadata[saltenv][bucket] = []

                metadata[saltenv][bucket] += env_files

    # write the metadata to disk
    if os.path.isfile(cache_file):
        os.remove(cache_file)

    log.debug('Writing S3 buckets pillar cache file')

    with salt.utils.fopen(cache_file, 'w') as fp_:
        pickle.dump(metadata, fp_)

    return metadata


def _read_buckets_cache_file(cache_file):
    '''
    Return the contents of the buckets cache file
    '''

    log.debug('Reading buckets cache file')

    with salt.utils.fopen(cache_file, 'rb') as fp_:
        data = pickle.load(fp_)

    return data


def _find_files(metadata):
    '''
    Looks for all the files in the S3 bucket cache metadata
    '''

    ret = {}

    for bucket, data in six.iteritems(metadata):
        if bucket not in ret:
            ret[bucket] = []

        # grab the paths from the metadata
        filePaths = [k['Key'] for k in data]
        # filter out the dirs
        ret[bucket] += [k for k in filePaths if not k.endswith('/')]

    return ret


def _find_file_meta(metadata, bucket, saltenv, path):
    '''
    Looks for a file's metadata in the S3 bucket cache file
    '''

    env_meta = metadata[saltenv] if saltenv in metadata else {}
    bucket_meta = env_meta[bucket] if bucket in env_meta else {}
    files_meta = list(list(filter((lambda k: 'Key' in k), bucket_meta)))

    for item_meta in files_meta:
        if 'Key' in item_meta and item_meta['Key'] == path:
            return item_meta


def _get_file_from_s3(creds, metadata, saltenv, bucket, path,
                      cached_file_path):
    '''
    Checks the local cache for the file, if it's old or missing go grab the
    file from S3 and update the cache
    '''

    # check the local cache...
    if os.path.isfile(cached_file_path):
        file_meta = _find_file_meta(metadata, bucket, saltenv, path)
        file_md5 = list(filter(str.isalnum, file_meta['ETag'])) \
            if file_meta else None

        cached_md5 = salt.utils.get_hash(cached_file_path, 'md5')

        # hashes match we have a cache hit
        if cached_md5 == file_md5:
            return

    # ... or get the file from S3
    s3.query(
        key=creds.key,
        keyid=creds.keyid,
        bucket=bucket,
        service_url=creds.service_url,
        path=_quote(path),
        local_file=cached_file_path,
        verify_ssl=creds.verify_ssl,
        location=creds.location
    )<|MERGE_RESOLUTION|>--- conflicted
+++ resolved
@@ -21,20 +21,11 @@
 The ``bucket`` parameter specifies the target S3 bucket. It is required.
 
 The ``keyid`` parameter specifies the key id to use when access the S3 bucket.
-<<<<<<< HEAD
-When it is set to None or omitted it will try to grab credentials from IAM role.
-The parameter has default value set to None.
-
-The ``key`` parameter specifies the key to use when access the S3 bucket. It
-When it is set to None or omitted it will try to grab credentials from IAM role.
-The parameter has default value set to None.
-=======
 If it is not provided, an attempt to fetch it from EC2 instance meta-data will
 be made.
 
 The ``key`` parameter specifies the key to use when access the S3 bucket. If it
 is not provided, an attempt to fetch it from EC2 instance meta-data will be made.
->>>>>>> 0f64be71
 
 The ``multiple_env`` defaults to False. It specifies whether the pillar should
 interpret top level folders as pillar environments (see mode section below).
