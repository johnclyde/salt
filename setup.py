#!/usr/bin/env python
# -*- coding: utf-8 -*-
'''
The setup script for salt
'''

# pylint: disable=file-perms,ungrouped-imports,wrong-import-order,wrong-import-position,repr-flag-used-in-string
# pylint: disable=3rd-party-local-module-not-gated,resource-leakage
# pylint: disable=C0111,E1101,E1103,F0401,W0611,W0201,W0232,R0201,R0902,R0903

# For Python 2.5.  A no-op on 2.6 and above.
from __future__ import absolute_import, print_function, with_statement

import os
import sys
import glob
import time
try:
    from urllib2 import urlopen
except ImportError:
    from urllib.request import urlopen  # pylint: disable=no-name-in-module
from datetime import datetime
# pylint: disable=E0611
import distutils.dist
from distutils import log
from distutils.cmd import Command
from distutils.errors import DistutilsArgError
from distutils.command.build import build
from distutils.command.clean import clean
from distutils.command.sdist import sdist
from distutils.command.install_lib import install_lib
from ctypes.util import find_library
# pylint: enable=E0611

try:
    import zmq
    HAS_ZMQ = True
except ImportError:
    HAS_ZMQ = False

try:
    DATE = datetime.utcfromtimestamp(int(os.environ['SOURCE_DATE_EPOCH']))
except (KeyError, ValueError):
    DATE = datetime.utcnow()

# Change to salt source's directory prior to running any command
try:
    SETUP_DIRNAME = os.path.dirname(__file__)
except NameError:
    # We're most likely being frozen and __file__ triggered this NameError
    # Let's work around that
    SETUP_DIRNAME = os.path.dirname(sys.argv[0])

if SETUP_DIRNAME != '':
    os.chdir(SETUP_DIRNAME)

SETUP_DIRNAME = os.path.abspath(SETUP_DIRNAME)

BOOTSTRAP_SCRIPT_DISTRIBUTED_VERSION = os.environ.get(
    # The user can provide a different bootstrap-script version.
    # ATTENTION: A tag for that version MUST exist
    'BOOTSTRAP_SCRIPT_VERSION',
    # If no bootstrap-script version was provided from the environment, let's
    # provide the one we define.
    'v2014.06.21'
)

# Store a reference to the executing platform
IS_WINDOWS_PLATFORM = sys.platform.startswith('win')
if IS_WINDOWS_PLATFORM:
    IS_SMARTOS_PLATFORM = False
else:
    # os.uname() not available on Windows.
    IS_SMARTOS_PLATFORM = os.uname()[0] == 'SunOS' and os.uname()[3].startswith('joyent_')

# Store a reference wether if we're running under Python 3 and above
IS_PY3 = sys.version_info > (3,)

# Use setuptools only if the user opts-in by setting the USE_SETUPTOOLS env var
# Or if setuptools was previously imported (which is the case when using
# 'distribute')
# This ensures consistent behavior but allows for advanced usage with
# virtualenv, buildout, and others.
WITH_SETUPTOOLS = False
if 'USE_SETUPTOOLS' in os.environ or 'setuptools' in sys.modules:
    try:
        from setuptools import setup
        from setuptools.command.develop import develop
        from setuptools.command.install import install
        from setuptools.command.sdist import sdist
        from setuptools.command.egg_info import egg_info
        WITH_SETUPTOOLS = True
    except ImportError:
        WITH_SETUPTOOLS = False

if WITH_SETUPTOOLS is False:
    import warnings
    # pylint: disable=E0611
    from distutils.command.install import install
    from distutils.core import setup
    # pylint: enable=E0611
    warnings.filterwarnings(
        'ignore',
        'Unknown distribution option: \'(extras_require|tests_require|install_requires|zip_safe)\'',
        UserWarning,
        'distutils.dist'
    )

try:
    # Add the esky bdist target if the module is available
    # may require additional modules depending on platform
    from esky import bdist_esky
    # bbfreeze chosen for its tight integration with distutils
    import bbfreeze
    HAS_ESKY = True
except ImportError:
    HAS_ESKY = False

SALT_VERSION = os.path.join(os.path.abspath(SETUP_DIRNAME), 'salt', 'version.py')
SALT_VERSION_HARDCODED = os.path.join(os.path.abspath(SETUP_DIRNAME), 'salt', '_version.py')
SALT_SYSPATHS_HARDCODED = os.path.join(os.path.abspath(SETUP_DIRNAME), 'salt', '_syspaths.py')
SALT_REQS = os.path.join(os.path.abspath(SETUP_DIRNAME), 'requirements', 'base.txt')
SALT_ZEROMQ_REQS = os.path.join(os.path.abspath(SETUP_DIRNAME), 'requirements', 'zeromq.txt')
SALT_RAET_REQS = os.path.join(os.path.abspath(SETUP_DIRNAME), 'requirements', 'raet.txt')
SALT_WINDOWS_REQS = os.path.join(os.path.abspath(SETUP_DIRNAME), 'pkg', 'windows', 'req.txt')

# Salt SSH Packaging Detection
PACKAGED_FOR_SALT_SSH_FILE = os.path.join(os.path.abspath(SETUP_DIRNAME), '.salt-ssh-package')
PACKAGED_FOR_SALT_SSH = os.path.isfile(PACKAGED_FOR_SALT_SSH_FILE)


# pylint: disable=W0122
exec(compile(open(SALT_VERSION).read(), SALT_VERSION, 'exec'))
# pylint: enable=W0122


# ----- Helper Functions -------------------------------------------------------------------------------------------->
def _parse_requirements_file(requirements_file):
    parsed_requirements = []
    with open(requirements_file) as rfh:
        for line in rfh.readlines():
            line = line.strip()
            if not line or line.startswith(('#', '-r')):
                continue
            if IS_WINDOWS_PLATFORM:
                if 'libcloud' in line:
                    continue
                if 'm2crypto' in line.lower() and __saltstack_version__.info < (2015, 8):  # pylint: disable=undefined-variable
                    # In Windows, we're installing M2CryptoWin{32,64} which comes
                    # compiled
                    continue
                if 'pywin32' in line.lower():
                    # In Windows, we're installing PyWin32 from a whl file
                    continue
                if 'pypiwin32' in line.lower():
                    # In Windows, we're installing PyWin32 from a whl file
                    continue
            if IS_PY3 and 'futures' in line.lower():
                # Python 3 already has futures, installing it will only break
                # the current python installation whenever futures is imported
                continue
            parsed_requirements.append(line)
    return parsed_requirements
# <---- Helper Functions ---------------------------------------------------------------------------------------------


# ----- Custom Distutils/Setuptools Commands ------------------------------------------------------------------------>
class WriteSaltVersion(Command):

    description = 'Write salt\'s hardcoded version file'
    user_options = []

    def initialize_options(self):
        '''
        Abstract method that is required to be overwritten
        '''

    def finalize_options(self):
        '''
        Abstract method that is required to be overwritten
        '''

    def run(self):
        if not os.path.exists(SALT_VERSION_HARDCODED) or self.distribution.with_salt_version:
            # Write the version file
            if getattr(self.distribution, 'salt_version_hardcoded_path', None) is None:
                print('This command is not meant to be called on it\'s own')
                exit(1)

            if not self.distribution.with_salt_version:
                salt_version = __saltstack_version__  # pylint: disable=undefined-variable
            else:
                from salt.version import SaltStackVersion
                salt_version = SaltStackVersion.parse(self.distribution.with_salt_version)

            # pylint: disable=E0602
            open(self.distribution.salt_version_hardcoded_path, 'w').write(
                INSTALL_VERSION_TEMPLATE.format(
                    date=DATE,
                    full_version_info=salt_version.full_info
                )
            )
            # pylint: enable=E0602


class GenerateSaltSyspaths(Command):

    description = 'Generate salt\'s hardcoded syspaths file'

    def initialize_options(self):
        pass

    def finalize_options(self):
        pass

    def run(self):
        # Write the syspaths file
        if getattr(self.distribution, 'salt_syspaths_hardcoded_path', None) is None:
            print('This command is not meant to be called on it\'s own')
            exit(1)

        # Write the system paths file
        open(self.distribution.salt_syspaths_hardcoded_path, 'w').write(
            INSTALL_SYSPATHS_TEMPLATE.format(
                date=DATE,
                root_dir=self.distribution.salt_root_dir,
                share_dir=self.distribution.salt_share_dir,
                config_dir=self.distribution.salt_config_dir,
                cache_dir=self.distribution.salt_cache_dir,
                sock_dir=self.distribution.salt_sock_dir,
                srv_root_dir=self.distribution.salt_srv_root_dir,
                base_file_roots_dir=self.distribution.salt_base_file_roots_dir,
                base_pillar_roots_dir=self.distribution.salt_base_pillar_roots_dir,
                base_master_roots_dir=self.distribution.salt_base_master_roots_dir,
                base_thorium_roots_dir=self.distribution.salt_base_thorium_roots_dir,
                logs_dir=self.distribution.salt_logs_dir,
                pidfile_dir=self.distribution.salt_pidfile_dir,
                spm_formula_path=self.distribution.salt_spm_formula_dir,
                spm_pillar_path=self.distribution.salt_spm_pillar_dir,
                spm_reactor_path=self.distribution.salt_spm_reactor_dir,
                home_dir=self.distribution.salt_home_dir,
            )
        )


class WriteSaltSshPackagingFile(Command):

    description = 'Write salt\'s ssh packaging file'
    user_options = []

    def initialize_options(self):
        '''
        Abstract method that is required to be overwritten
        '''

    def finalize_options(self):
        '''
        Abstract method that is required to be overwritten
        '''

    def run(self):
        if not os.path.exists(PACKAGED_FOR_SALT_SSH_FILE):
            # Write the salt-ssh packaging file
            if getattr(self.distribution, 'salt_ssh_packaging_file', None) is None:
                print('This command is not meant to be called on it\'s own')
                exit(1)

            # pylint: disable=E0602
            open(self.distribution.salt_ssh_packaging_file, 'w').write('Packaged for Salt-SSH\n')
            # pylint: enable=E0602


if WITH_SETUPTOOLS:
    class Develop(develop):
        user_options = develop.user_options + [
            ('write-salt-version', None,
             'Generate Salt\'s _version.py file which allows proper version '
             'reporting. This defaults to False on develop/editable setups. '
             'If WRITE_SALT_VERSION is found in the environment this flag is '
             'switched to True.'),
            ('generate-salt-syspaths', None,
             'Generate Salt\'s _syspaths.py file which allows tweaking some '
             'common paths that salt uses. This defaults to False on '
             'develop/editable setups. If GENERATE_SALT_SYSPATHS is found in '
             'the environment this flag is switched to True.'),
            ('mimic-salt-install', None,
             'Mimmic the install command when running the develop command. '
             'This will generate salt\'s _version.py and _syspaths.py files. '
             'Generate Salt\'s _syspaths.py file which allows tweaking some '
             'This defaults to False on develop/editable setups. '
             'If MIMIC_INSTALL is found in the environment this flag is '
             'switched to True.')
        ]
        boolean_options = develop.boolean_options + [
            'write-salt-version',
            'generate-salt-syspaths',
            'mimic-salt-install'
        ]

        def initialize_options(self):
            develop.initialize_options(self)
            self.write_salt_version = False
            self.generate_salt_syspaths = False
            self.mimic_salt_install = False

        def finalize_options(self):
            develop.finalize_options(self)
            if 'WRITE_SALT_VERSION' in os.environ:
                self.write_salt_version = True
            if 'GENERATE_SALT_SYSPATHS' in os.environ:
                self.generate_salt_syspaths = True
            if 'MIMIC_SALT_INSTALL' in os.environ:
                self.mimic_salt_install = True

            if self.mimic_salt_install:
                self.write_salt_version = True
                self.generate_salt_syspaths = True

        def run(self):
            if IS_WINDOWS_PLATFORM:
                if __saltstack_version__.info < (2015, 8):  # pylint: disable=undefined-variable
                    # Install M2Crypto first
                    self.distribution.salt_installing_m2crypto_windows = True
                    self.run_command('install-m2crypto-windows')
                    self.distribution.salt_installing_m2crypto_windows = None

<<<<<<< HEAD
                # Install PyWin32
                self.distribution.salt_installing_pywin32_windows = True
                self.run_command('install-pywin32-windows')
                self.distribution.salt_installing_pywin32_windows = None

=======
>>>>>>> 048b2ba3
                # Download the required DLLs
                self.distribution.salt_download_windows_dlls = True
                self.run_command('download-windows-dlls')
                self.distribution.salt_download_windows_dlls = None

            if self.write_salt_version is True:
                self.distribution.running_salt_install = True
                self.distribution.salt_version_hardcoded_path = SALT_VERSION_HARDCODED
                self.run_command('write_salt_version')

            if self.generate_salt_syspaths:
                self.distribution.salt_syspaths_hardcoded_path = SALT_SYSPATHS_HARDCODED
                self.run_command('generate_salt_syspaths')

            # Resume normal execution
            develop.run(self)


class InstallPyWin32Wheel(Command):

    description = 'Install PyWin32 on Windows'

    def initialize_options(self):
        pass

    def finalize_options(self):
        pass

    def run(self):
        if getattr(self.distribution, 'salt_installing_pywin32_windows', None) is None:
            print('This command is not meant to be called on it\'s own')
            exit(1)
        import platform
        # Detect if already installed, any version will work
        from pip.utils import get_installed_version
        if get_installed_version('pywin32') is not None:
            print('PyWin32 already installed')
            return
        if get_installed_version('pypiwin32') is not None:
            print('PyWin32 already installed')
            return
        # Install PyWin32 from Salt repo
        from pip.utils import call_subprocess
        from pip.utils.logging import indent_log
        platform_bits, _ = platform.architecture()
        call_arguments = ['pip', 'install', 'wheel']
        if platform_bits == '64bit':
            if IS_PY3:
                call_arguments.append(
                    'https://repo.saltstack.com/windows/dependencies/64/pywin32-221-cp35-cp35m-win_amd64.whl'
                )
            else:
                call_arguments.append(
                    'https://repo.saltstack.com/windows/dependencies/64/pywin32-221-cp27-cp27m-win_amd64.whl'
                )
        else:
            if IS_PY3:
                call_arguments.append(
                    'https://repo.saltstack.com/windows/dependencies/32/pywin32-221-cp35-cp35m-win32.whl'
                )
            else:
                call_arguments.append(
                    'https://repo.saltstack.com/windows/dependencies/32/pywin32-221-cp27-cp27m-win32.whl'
                )
        with indent_log():
            call_subprocess(call_arguments)


<<<<<<< HEAD
class InstallM2CryptoWindows(Command):

    description = 'Install M2CryptoWindows'

    def initialize_options(self):
        pass

    def finalize_options(self):
        pass

    def run(self):
        if getattr(self.distribution, 'salt_installing_m2crypto_windows', None) is None:
            print('This command is not meant to be called on it\'s own')
            exit(1)
        import platform
        from pip.utils import call_subprocess
        from pip.utils.logging import indent_log
        platform_bits, _ = platform.architecture()
        with indent_log():
            call_subprocess(
                ['pip', 'install', '--egg', 'M2CryptoWin{0}'.format(platform_bits[:2])]
            )


=======
>>>>>>> 048b2ba3
def uri_to_resource(resource_file):
    # ## Returns the URI for a resource
    # The basic case is that the resource is on saltstack.com
    # It could be the case that the resource is cached.
    salt_uri = 'https://repo.saltstack.com/windows/dependencies/' + resource_file
    if os.getenv('SALTREPO_LOCAL_CACHE') is None:
        # if environment variable not set, return the basic case
        return salt_uri
    if not os.path.isdir(os.getenv('SALTREPO_LOCAL_CACHE')):
        # if environment variable is not a directory, return the basic case
        return salt_uri
    cached_resource = os.path.join(os.getenv('SALTREPO_LOCAL_CACHE'), resource_file)
    cached_resource = cached_resource.replace('/', '\\')
    if not os.path.isfile(cached_resource):
        # if file does not exist, return the basic case
        return salt_uri
    if os.path.getsize(cached_resource) == 0:
        # if file has zero size, return the basic case
        return salt_uri
    return cached_resource


class DownloadWindowsDlls(Command):

    description = 'Download required DLL\'s for windows'

    def initialize_options(self):
        pass

    def finalize_options(self):
        pass

    def run(self):
        if getattr(self.distribution, 'salt_download_windows_dlls', None) is None:
            print('This command is not meant to be called on it\'s own')
            exit(1)
        import platform
        from pip.utils.logging import indent_log
        platform_bits, _ = platform.architecture()
        url = 'https://repo.saltstack.com/windows/dependencies/{bits}/{fname}.dll'
        dest = os.path.join(os.path.dirname(sys.executable), '{fname}.dll')
        with indent_log():
            for fname in ('libeay32', 'ssleay32', 'libsodium', 'msvcr120'):
                # See if the library is already on the system
                if find_library(fname):
                    continue
                furl = url.format(bits=platform_bits[:2], fname=fname)
                fdest = dest.format(fname=fname)
                if not os.path.exists(fdest):
                    log.info('Downloading {0}.dll to {1} from {2}'.format(fname, fdest, furl))
                    try:
                        import requests
                        from contextlib import closing
                        with closing(requests.get(furl, stream=True)) as req:
                            if req.status_code == 200:
                                with open(fdest, 'wb') as wfh:
                                    for chunk in req.iter_content(chunk_size=4096):
                                        if chunk:  # filter out keep-alive new chunks
                                            wfh.write(chunk)
                                            wfh.flush()
                            else:
                                log.error(
                                    'Failed to download {0}.dll to {1} from {2}'.format(
                                        fname, fdest, furl
                                    )
                                )
                    except ImportError:
                        req = urlopen(furl)

                        if req.getcode() == 200:
                            with open(fdest, 'wb') as wfh:
                                if IS_PY3:
                                    while True:
                                        chunk = req.read(4096)
                                        if len(chunk) == 0:
                                            break
                                        wfh.write(chunk)
                                        wfh.flush()
                                else:
                                    while True:
                                        for chunk in req.read(4096):
                                            if not chunk:
                                                break
                                            wfh.write(chunk)
                                            wfh.flush()
                        else:
                            log.error(
                                'Failed to download {0}.dll to {1} from {2}'.format(
                                    fname, fdest, furl
                                )
                            )


class Sdist(sdist):

    def make_release_tree(self, base_dir, files):
        if self.distribution.ssh_packaging:
            self.distribution.salt_ssh_packaging_file = PACKAGED_FOR_SALT_SSH_FILE
            self.run_command('write_salt_ssh_packaging_file')
            self.filelist.files.append(os.path.basename(PACKAGED_FOR_SALT_SSH_FILE))

        if not IS_PY3 and not isinstance(base_dir, str):
            # Work around some bad code in distutils which logs unicode paths
            # against a str format string.
            base_dir = base_dir.encode('utf-8')
        sdist.make_release_tree(self, base_dir, files)

        # Let's generate salt/_version.py to include in the sdist tarball
        self.distribution.running_salt_sdist = True
        self.distribution.salt_version_hardcoded_path = os.path.join(
            base_dir, 'salt', '_version.py'
        )
        self.run_command('write_salt_version')

    def make_distribution(self):
        sdist.make_distribution(self)
        if self.distribution.ssh_packaging:
            os.unlink(PACKAGED_FOR_SALT_SSH_FILE)


class CloudSdist(Sdist):  # pylint: disable=too-many-ancestors
    user_options = Sdist.user_options + [
        ('download-bootstrap-script', None,
         'Download the latest stable bootstrap-salt.sh script. This '
         'can also be triggered by having `DOWNLOAD_BOOTSTRAP_SCRIPT=1` as an '
         'environment variable.')

    ]
    boolean_options = Sdist.boolean_options + [
        'download-bootstrap-script'
    ]

    def initialize_options(self):
        Sdist.initialize_options(self)
        self.skip_bootstrap_download = True
        self.download_bootstrap_script = False

    def finalize_options(self):
        Sdist.finalize_options(self)
        if 'SKIP_BOOTSTRAP_DOWNLOAD' in os.environ:
            log('Please stop using \'SKIP_BOOTSTRAP_DOWNLOAD\' and use '  # pylint: disable=not-callable
                '\'DOWNLOAD_BOOTSTRAP_SCRIPT\' instead')

        if 'DOWNLOAD_BOOTSTRAP_SCRIPT' in os.environ:
            download_bootstrap_script = os.environ.get(
                'DOWNLOAD_BOOTSTRAP_SCRIPT', '0'
            )
            self.download_bootstrap_script = download_bootstrap_script == '1'

    def run(self):
        if self.download_bootstrap_script is True:
            # Let's update the bootstrap-script to the version defined to be
            # distributed. See BOOTSTRAP_SCRIPT_DISTRIBUTED_VERSION above.
            url = (
                'https://github.com/saltstack/salt-bootstrap/raw/{0}'
                '/bootstrap-salt.sh'.format(
                    BOOTSTRAP_SCRIPT_DISTRIBUTED_VERSION
                )
            )
            deploy_path = os.path.join(
                SETUP_DIRNAME,
                'salt',
                'cloud',
                'deploy',
                'bootstrap-salt.sh'
            )
            log.info(
                'Updating bootstrap-salt.sh.'
                '\n\tSource:      {0}'
                '\n\tDestination: {1}'.format(
                    url,
                    deploy_path
                )
            )

            try:
                import requests
                req = requests.get(url)
                if req.status_code == 200:
                    script_contents = req.text.encode(req.encoding)
                else:
                    log.error(
                        'Failed to update the bootstrap-salt.sh script. HTTP '
                        'Error code: {0}'.format(
                            req.status_code
                        )
                    )
            except ImportError:
                req = urlopen(url)

                if req.getcode() == 200:
                    script_contents = req.read()
                else:
                    log.error(
                        'Failed to update the bootstrap-salt.sh script. HTTP '
                        'Error code: {0}'.format(
                            req.getcode()
                        )
                    )
            try:
                with open(deploy_path, 'w') as fp_:
                    fp_.write(script_contents)
            except (OSError, IOError) as err:
                log.error(
                    'Failed to write the updated script: {0}'.format(err)
                )

        # Let's the rest of the build command
        Sdist.run(self)

    def write_manifest(self):
        # We only need to ship the scripts which are supposed to be installed
        dist_scripts = self.distribution.scripts
        for script in self.filelist.files[:]:
            if not script.startswith('scripts/'):
                continue
            if script not in dist_scripts:
                self.filelist.files.remove(script)
        return Sdist.write_manifest(self)


class TestCommand(Command):
    description = 'Run tests'
    user_options = [
        ('runtests-opts=', 'R', 'Command line options to pass to runtests.py')
    ]

    def initialize_options(self):
        self.runtests_opts = None

    def finalize_options(self):
        '''
        Abstract method that is required to be overwritten
        '''

    def run(self):
        from subprocess import Popen
        self.run_command('build')
        build_cmd = self.get_finalized_command('build_ext')
        runner = os.path.abspath('tests/runtests.py')
        test_cmd = sys.executable + ' {0}'.format(runner)
        if self.runtests_opts:
            test_cmd += ' {0}'.format(self.runtests_opts)

        print('running test')
        test_process = Popen(
            test_cmd, shell=True,
            stdout=sys.stdout, stderr=sys.stderr,
            cwd=build_cmd.build_lib
        )
        test_process.communicate()
        sys.exit(test_process.returncode)


class Clean(clean):
    def run(self):
        clean.run(self)
        # Let's clean compiled *.py[c,o]
        for subdir in ('salt', 'tests', 'doc'):
            root = os.path.join(os.path.dirname(__file__), subdir)
            for dirname, _, _ in os.walk(root):
                for to_remove_filename in glob.glob('{0}/*.py[oc]'.format(dirname)):
                    os.remove(to_remove_filename)


INSTALL_VERSION_TEMPLATE = '''\
# This file was auto-generated by salt's setup

from salt.version import SaltStackVersion

__saltstack_version__ = SaltStackVersion{full_version_info!r}
'''


INSTALL_SYSPATHS_TEMPLATE = '''\
# This file was auto-generated by salt's setup on \
{date:%A, %d %B %Y @ %H:%m:%S UTC}.

ROOT_DIR = {root_dir!r}
SHARE_DIR = {share_dir!r}
CONFIG_DIR = {config_dir!r}
CACHE_DIR = {cache_dir!r}
SOCK_DIR = {sock_dir!r}
SRV_ROOT_DIR= {srv_root_dir!r}
BASE_FILE_ROOTS_DIR = {base_file_roots_dir!r}
BASE_PILLAR_ROOTS_DIR = {base_pillar_roots_dir!r}
BASE_MASTER_ROOTS_DIR = {base_master_roots_dir!r}
BASE_THORIUM_ROOTS_DIR = {base_thorium_roots_dir!r}
LOGS_DIR = {logs_dir!r}
PIDFILE_DIR = {pidfile_dir!r}
SPM_FORMULA_PATH = {spm_formula_path!r}
SPM_PILLAR_PATH = {spm_pillar_path!r}
SPM_REACTOR_PATH = {spm_reactor_path!r}
HOME_DIR = {home_dir!r}
'''


class Build(build):
    def run(self):
        # Run build.run function
        build.run(self)
        if getattr(self.distribution, 'with_salt_version', False):
            # Write the hardcoded salt version module salt/_version.py
            self.distribution.salt_version_hardcoded_path = os.path.join(
                self.build_lib, 'salt', '_version.py'
            )
            self.run_command('write_salt_version')

        if getattr(self.distribution, 'running_salt_install', False):
            # If our install attribute is present and set to True, we'll go
            # ahead and write our install time python modules.

            # Write the hardcoded salt version module salt/_version.py
            self.run_command('write_salt_version')

            # Write the system paths file
            self.distribution.salt_syspaths_hardcoded_path = os.path.join(
                self.build_lib, 'salt', '_syspaths.py'
            )
            self.run_command('generate_salt_syspaths')


class Install(install):
    def initialize_options(self):
        install.initialize_options(self)

    def finalize_options(self):
        install.finalize_options(self)

    def run(self):
        # Let's set the running_salt_install attribute so we can add
        # _version.py in the build command
        self.distribution.running_salt_install = True
        self.distribution.salt_version_hardcoded_path = os.path.join(
            self.build_lib, 'salt', '_version.py'
        )
        if IS_WINDOWS_PLATFORM:
            if __saltstack_version__.info < (2015, 8):  # pylint: disable=undefined-variable
                # Install M2Crypto first
                self.distribution.salt_installing_m2crypto_windows = True
                self.run_command('install-m2crypto-windows')
                self.distribution.salt_installing_m2crypto_windows = None

<<<<<<< HEAD
            # Install PyWin32
            self.distribution.salt_installing_pywin32_windows = True
            self.run_command('install-pywin32-windows')
            self.distribution.salt_installing_pywin32_windows = None

=======
>>>>>>> 048b2ba3
            # Download the required DLLs
            self.distribution.salt_download_windows_dlls = True
            self.run_command('download-windows-dlls')
            self.distribution.salt_download_windows_dlls = None
        # Run install.run
        install.run(self)


class InstallLib(install_lib):
    def run(self):
        executables = [
                'salt/templates/git/ssh-id-wrapper',
                'salt/templates/lxc/salt_tarball',
                ]
        install_lib.run(self)

        # input and outputs match 1-1
        inp = self.get_inputs()
        out = self.get_outputs()
        chmod = []

        for idx, inputfile in enumerate(inp):
            for executable in executables:
                if inputfile.endswith(executable):
                    chmod.append(idx)
        for idx in chmod:
            filename = out[idx]
            os.chmod(filename, 0o755)
# <---- Custom Distutils/Setuptools Commands -------------------------------------------------------------------------


# ----- Custom Distribution Class ----------------------------------------------------------------------------------->
# We use this to override the package name in case --ssh-packaging is passed to
# setup.py or the special .salt-ssh-package is found
class SaltDistribution(distutils.dist.Distribution):
    '''
    Just so it's completely clear

    Under windows, the following scripts should be installed:

        * salt-call
        * salt-cp
        * salt-minion
        * salt-unity
        * salt-proxy

    When packaged for salt-ssh, the following scripts should be installed:
        * salt-call
        * salt-run
        * salt-ssh
        * salt-cloud

        Under windows, the following scripts should be omitted from the salt-ssh package:
            * salt-cloud
            * salt-run

    Under *nix, all scripts should be installed
    '''
    global_options = distutils.dist.Distribution.global_options + [
        ('ssh-packaging', None, 'Run in SSH packaging mode'),
        ('salt-transport=', None, 'The transport to prepare salt for. Choices are \'zeromq\' '
                                  '\'raet\' or \'both\'. Defaults to \'zeromq\'', 'zeromq')] + [
        ('with-salt-version=', None, 'Set a fixed version for Salt instead calculating it'),
        # Salt's Paths Configuration Settings
        ('salt-root-dir=', None,
         'Salt\'s pre-configured root directory'),
        ('salt-share-dir=', None,
         'Salt\'s pre-configured share directory'),
        ('salt-config-dir=', None,
         'Salt\'s pre-configured configuration directory'),
        ('salt-cache-dir=', None,
         'Salt\'s pre-configured cache directory'),
        ('salt-sock-dir=', None,
         'Salt\'s pre-configured socket directory'),
        ('salt-srv-root-dir=', None,
         'Salt\'s pre-configured service directory'),
        ('salt-base-file-roots-dir=', None,
         'Salt\'s pre-configured file roots directory'),
        ('salt-base-pillar-roots-dir=', None,
         'Salt\'s pre-configured pillar roots directory'),
        ('salt-base-master-roots-dir=', None,
         'Salt\'s pre-configured master roots directory'),
        ('salt-logs-dir=', None,
         'Salt\'s pre-configured logs directory'),
        ('salt-pidfile-dir=', None,
         'Salt\'s pre-configured pidfiles directory'),
        ('salt-spm-formula-dir=', None,
         'Salt\'s pre-configured SPM formulas directory'),
        ('salt-spm-pillar-dir=', None,
         'Salt\'s pre-configured SPM pillar directory'),
        ('salt-spm-reactor-dir=', None,
         'Salt\'s pre-configured SPM reactor directory'),
        ('salt-home-dir=', None,
         'Salt\'s pre-configured user home directory'),
    ]

    def __init__(self, attrs=None):
        distutils.dist.Distribution.__init__(self, attrs)

        self.ssh_packaging = PACKAGED_FOR_SALT_SSH
        self.salt_transport = None

        # Salt Paths Configuration Settings
        self.salt_root_dir = None
        self.salt_share_dir = None
        self.salt_config_dir = None
        self.salt_cache_dir = None
        self.salt_sock_dir = None
        self.salt_srv_root_dir = None
        self.salt_base_file_roots_dir = None
        self.salt_base_thorium_roots_dir = None
        self.salt_base_pillar_roots_dir = None
        self.salt_base_master_roots_dir = None
        self.salt_logs_dir = None
        self.salt_pidfile_dir = None
        self.salt_spm_formula_dir = None
        self.salt_spm_pillar_dir = None
        self.salt_spm_reactor_dir = None
        self.salt_home_dir = None

        # Salt version
        self.with_salt_version = None

        self.name = 'salt-ssh' if PACKAGED_FOR_SALT_SSH else 'salt'
        self.salt_version = __version__  # pylint: disable=undefined-variable
        self.description = 'Portable, distributed, remote execution and configuration management system'
        self.author = 'Thomas S Hatch'
        self.author_email = 'thatch45@gmail.com'
        self.url = 'http://saltstack.org'
        self.cmdclass.update({'test': TestCommand,
                              'clean': Clean,
                              'build': Build,
                              'sdist': Sdist,
                              'install': Install,
                              'write_salt_version': WriteSaltVersion,
                              'generate_salt_syspaths': GenerateSaltSyspaths,
                              'write_salt_ssh_packaging_file': WriteSaltSshPackagingFile})
        if not IS_WINDOWS_PLATFORM:
            self.cmdclass.update({'sdist': CloudSdist,
                                  'install_lib': InstallLib})
        if IS_WINDOWS_PLATFORM:
            self.cmdclass.update({'download-windows-dlls': DownloadWindowsDlls})
<<<<<<< HEAD
            self.cmdclass.update({'install-pywin32-windows': InstallPyWin32Wheel})
=======
>>>>>>> 048b2ba3
            if __saltstack_version__.info < (2015, 8):  # pylint: disable=undefined-variable
                self.cmdclass.update({'install-m2crypto-windows': InstallM2CryptoWindows})

        if WITH_SETUPTOOLS:
            self.cmdclass.update({'develop': Develop})

        self.license = 'Apache Software License 2.0'
        self.packages = self.discover_packages()
        self.zip_safe = False

        if HAS_ESKY:
            self.setup_esky()

        self.update_metadata()

    def update_metadata(self):
        for attrname in dir(self):
            if attrname.startswith('__'):
                continue
            attrvalue = getattr(self, attrname, None)
            if attrvalue == 0:
                continue
            if attrname == 'salt_version':
                attrname = 'version'
            if hasattr(self.metadata, 'set_{0}'.format(attrname)):
                getattr(self.metadata, 'set_{0}'.format(attrname))(attrvalue)
            elif hasattr(self.metadata, attrname):
                try:
                    setattr(self.metadata, attrname, attrvalue)
                except AttributeError:
                    pass

    def discover_packages(self):
        modules = []
        for root, _, files in os.walk(os.path.join(SETUP_DIRNAME, 'salt')):
            if '__init__.py' not in files:
                continue
            modules.append(os.path.relpath(root, SETUP_DIRNAME).replace(os.sep, '.'))
        return modules

    # ----- Static Data -------------------------------------------------------------------------------------------->
    @property
    def _property_classifiers(self):
        return ['Programming Language :: Python',
                'Programming Language :: Cython',
                'Programming Language :: Python :: 2.6',
                'Programming Language :: Python :: 2.7',
                'Development Status :: 5 - Production/Stable',
                'Environment :: Console',
                'Intended Audience :: Developers',
                'Intended Audience :: Information Technology',
                'Intended Audience :: System Administrators',
                'License :: OSI Approved :: Apache Software License',
                'Operating System :: POSIX :: Linux',
                'Topic :: System :: Clustering',
                'Topic :: System :: Distributed Computing']

    @property
    def _property_dependency_links(self):
        return ['https://github.com/saltstack/salt-testing/tarball/develop#egg=SaltTesting']

    @property
    def _property_tests_require(self):
        return ['SaltTesting']
    # <---- Static Data ----------------------------------------------------------------------------------------------

    # ----- Dynamic Data -------------------------------------------------------------------------------------------->
    @property
    def _property_package_data(self):
        package_data = {'salt.templates': ['rh_ip/*.jinja',
                                           'debian_ip/*.jinja',
                                           'virt/*.jinja',
                                           'git/*',
                                           'lxc/*',
                                           ]}
        if not IS_WINDOWS_PLATFORM:
            package_data['salt.cloud'] = ['deploy/*.sh']

        if not self.ssh_packaging and not PACKAGED_FOR_SALT_SSH:
            package_data['salt.daemons.flo'] = ['*.flo']
        return package_data

    @property
    def _property_data_files(self):
        # Data files common to all scenarios
        data_files = [
            ('share/man/man1', ['doc/man/salt-call.1', 'doc/man/salt-run.1']),
            ('share/man/man7', ['doc/man/salt.7'])
        ]
        if self.ssh_packaging or PACKAGED_FOR_SALT_SSH:
            data_files[0][1].append('doc/man/salt-ssh.1')
            if IS_WINDOWS_PLATFORM:
                return data_files
            data_files[0][1].append('doc/man/salt-cloud.1')

            return data_files

        if IS_WINDOWS_PLATFORM:
            data_files[0][1].extend(['doc/man/salt-cp.1',
                                     'doc/man/salt-key.1',
                                     'doc/man/salt-master.1',
                                     'doc/man/salt-minion.1',
                                     'doc/man/salt-proxy.1',
                                     'doc/man/salt-unity.1'])
            return data_files

        # *nix, so, we need all man pages
        data_files[0][1].extend(['doc/man/salt-api.1',
                                 'doc/man/salt-cloud.1',
                                 'doc/man/salt-cp.1',
                                 'doc/man/salt-key.1',
                                 'doc/man/salt-master.1',
                                 'doc/man/salt-minion.1',
                                 'doc/man/salt-proxy.1',
                                 'doc/man/spm.1',
                                 'doc/man/salt.1',
                                 'doc/man/salt-ssh.1',
                                 'doc/man/salt-syndic.1',
                                 'doc/man/salt-unity.1'])
        return data_files

    @property
    def _property_install_requires(self):
        install_requires = _parse_requirements_file(SALT_REQS)

<<<<<<< HEAD
        if IS_WINDOWS_PLATFORM:
            return _parse_requirements_file(SALT_WINDOWS_REQS)

=======
>>>>>>> 048b2ba3
        if self.salt_transport == 'zeromq':
            install_requires += _parse_requirements_file(SALT_ZEROMQ_REQS)
        elif self.salt_transport == 'raet':
            install_requires += _parse_requirements_file(SALT_RAET_REQS)

        if IS_WINDOWS_PLATFORM:
            install_requires = _parse_requirements_file(SALT_WINDOWS_REQS)

        return install_requires

    @property
    def _property_extras_require(self):
        if self.ssh_packaging:
            return {}
        return {'RAET': _parse_requirements_file(SALT_RAET_REQS)}

    @property
    def _property_scripts(self):
        # Scripts common to all scenarios
        scripts = ['scripts/salt-call', 'scripts/salt-run']
        if self.ssh_packaging or PACKAGED_FOR_SALT_SSH:
            scripts.append('scripts/salt-ssh')
            if IS_WINDOWS_PLATFORM:
                return scripts
            scripts.extend(['scripts/salt-cloud', 'scripts/spm'])
            return scripts

        if IS_WINDOWS_PLATFORM:
            scripts.extend(['scripts/salt',
                            'scripts/salt-cp',
                            'scripts/salt-key',
                            'scripts/salt-master',
                            'scripts/salt-minion',
                            'scripts/salt-proxy',
                            'scripts/salt-unity'])
            return scripts

        # *nix, so, we need all scripts
        scripts.extend(['scripts/salt',
                        'scripts/salt-api',
                        'scripts/salt-cloud',
                        'scripts/salt-cp',
                        'scripts/salt-key',
                        'scripts/salt-master',
                        'scripts/salt-minion',
                        'scripts/salt-ssh',
                        'scripts/salt-syndic',
                        'scripts/salt-unity',
                        'scripts/salt-proxy',
                        'scripts/spm'])
        return scripts

    @property
    def _property_entry_points(self):
        # console scripts common to all scenarios
        scripts = ['salt-call = salt.scripts:salt_call',
                   'salt-run = salt.scripts:salt_run']
        if self.ssh_packaging or PACKAGED_FOR_SALT_SSH:
            scripts.append('salt-ssh = salt.scripts:salt_ssh')
            if IS_WINDOWS_PLATFORM:
                return {'console_scripts': scripts}
            scripts.append('salt-cloud = salt.scripts:salt_cloud')
            return {'console_scripts': scripts}

        if IS_WINDOWS_PLATFORM:
            scripts.extend(['salt = salt.scripts:salt_main',
                            'salt-cp = salt.scripts:salt_cp',
                            'salt-key = salt.scripts:salt_key',
                            'salt-master = salt.scripts:salt_master',
                            'salt-minion = salt.scripts:salt_minion',
                            'salt-unity = salt.scripts:salt_unity',
                            'spm = salt.scripts:salt_spm'])
            return {'console_scripts': scripts}

        # *nix, so, we need all scripts
        scripts.extend(['salt = salt.scripts:salt_main',
                        'salt-api = salt.scripts:salt_api',
                        'salt-cloud = salt.scripts:salt_cloud',
                        'salt-cp = salt.scripts:salt_cp',
                        'salt-key = salt.scripts:salt_key',
                        'salt-master = salt.scripts:salt_master',
                        'salt-minion = salt.scripts:salt_minion',
                        'salt-ssh = salt.scripts:salt_ssh',
                        'salt-syndic = salt.scripts:salt_syndic',
                        'salt-unity = salt.scripts:salt_unity',
                        'spm = salt.scripts:salt_spm'])
        return {'console_scripts': scripts}
    # <---- Dynamic Data ---------------------------------------------------------------------------------------------

    # ----- Esky Setup ---------------------------------------------------------------------------------------------->
    def setup_esky(self):
        opt_dict = self.get_option_dict('bdist_esky')
        opt_dict['freezer_module'] = ('setup script', 'bbfreeze')
        opt_dict['freezer_options'] = ('setup script', {'includes': self.get_esky_freezer_includes()})

    @property
    def _property_freezer_options(self):
        return {'includes': self.get_esky_freezer_includes()}

    def get_esky_freezer_includes(self):
        # Sometimes the auto module traversal doesn't find everything, so we
        # explicitly add it. The auto dependency tracking especially does not work for
        # imports occurring in salt.modules, as they are loaded at salt runtime.
        # Specifying includes that don't exist doesn't appear to cause a freezing
        # error.
        freezer_includes = [
            'zmq.core.*',
            'zmq.utils.*',
            'ast',
            'csv',
            'difflib',
            'distutils',
            'distutils.version',
            'numbers',
            'json',
            'M2Crypto',
            'Cookie',
            'asyncore',
            'fileinput',
            'sqlite3',
            'email',
            'email.mime.*',
            'requests',
            'sqlite3',
        ]
        if HAS_ZMQ and hasattr(zmq, 'pyzmq_version_info'):
            if HAS_ZMQ and zmq.pyzmq_version_info() >= (0, 14):
                # We're freezing, and when freezing ZMQ needs to be installed, so this
                # works fine
                if 'zmq.core.*' in freezer_includes:
                    # For PyZMQ >= 0.14, freezing does not need 'zmq.core.*'
                    freezer_includes.remove('zmq.core.*')

        if IS_WINDOWS_PLATFORM:
            freezer_includes.extend([
                'imp',
                'win32api',
                'win32file',
                'win32con',
                'win32com',
                'win32net',
                'win32netcon',
                'win32gui',
                'win32security',
                'ntsecuritycon',
                'pywintypes',
                'pythoncom',
                '_winreg',
                'wmi',
                'site',
                'psutil',
            ])
        elif IS_SMARTOS_PLATFORM:
            # we have them as requirements in pkg/smartos/esky/requirements.txt
            # all these should be safe to force include
            freezer_includes.extend([
                'cherrypy',
                'dateutils',
                'pyghmi',
                'croniter',
                'mako',
                'gnupg',
            ])
        elif sys.platform.startswith('linux'):
            freezer_includes.append('spwd')
            try:
                import yum  # pylint: disable=unused-variable
                freezer_includes.append('yum')
            except ImportError:
                pass
        elif sys.platform.startswith('sunos'):
            # (The sledgehammer approach)
            # Just try to include everything
            # (This may be a better way to generate freezer_includes generally)
            try:
                from bbfreeze.modulegraph.modulegraph import ModuleGraph
                mgraph = ModuleGraph(sys.path[:])
                for arg in glob.glob('salt/modules/*.py'):
                    mgraph.run_script(arg)
                for mod in mgraph.flatten():
                    if type(mod).__name__ != 'Script' and mod.filename:
                        freezer_includes.append(str(os.path.basename(mod.identifier)))
            except ImportError:
                pass
            # Include C extension that convinces esky to package up the libsodium C library
            # This is needed for ctypes to find it in libnacl which is in turn needed for raet
            # see pkg/smartos/esky/sodium_grabber{.c,_installer.py}
            freezer_includes.extend([
                'sodium_grabber',
                'ioflo',
                'raet',
                'libnacl',
            ])
        return freezer_includes
    # <---- Esky Setup -----------------------------------------------------------------------------------------------

    # ----- Overridden Methods -------------------------------------------------------------------------------------->
    def parse_command_line(self):
        args = distutils.dist.Distribution.parse_command_line(self)

        if not self.ssh_packaging and PACKAGED_FOR_SALT_SSH:
            self.ssh_packaging = 1

        if self.ssh_packaging:
            self.metadata.name = 'salt-ssh'
            self.salt_transport = 'ssh'
        elif self.salt_transport is None:
            self.salt_transport = 'zeromq'

        if self.salt_transport not in ('zeromq', 'raet', 'both', 'ssh', 'none'):
            raise DistutilsArgError(
                'The value of --salt-transport needs be \'zeromq\', '
                '\'raet\', \'both\', \'ssh\' or \'none\' not \'{0}\''.format(
                    self.salt_transport
                )
            )

        # Setup our property functions after class initialization and
        # after parsing the command line since most are set to None
        # ATTENTION: This should be the last step before returning the args or
        # some of the requirements won't be correctly set
        for funcname in dir(self):
            if not funcname.startswith('_property_'):
                continue
            property_name = funcname.split('_property_', 1)[-1]
            setattr(self, property_name, getattr(self, funcname))

        return args
    # <---- Overridden Methods ---------------------------------------------------------------------------------------

# <---- Custom Distribution Class ------------------------------------------------------------------------------------


if __name__ == '__main__':
    setup(distclass=SaltDistribution)<|MERGE_RESOLUTION|>--- conflicted
+++ resolved
@@ -324,14 +324,11 @@
                     self.run_command('install-m2crypto-windows')
                     self.distribution.salt_installing_m2crypto_windows = None
 
-<<<<<<< HEAD
                 # Install PyWin32
                 self.distribution.salt_installing_pywin32_windows = True
                 self.run_command('install-pywin32-windows')
                 self.distribution.salt_installing_pywin32_windows = None
 
-=======
->>>>>>> 048b2ba3
                 # Download the required DLLs
                 self.distribution.salt_download_windows_dlls = True
                 self.run_command('download-windows-dlls')
@@ -400,33 +397,6 @@
             call_subprocess(call_arguments)
 
 
-<<<<<<< HEAD
-class InstallM2CryptoWindows(Command):
-
-    description = 'Install M2CryptoWindows'
-
-    def initialize_options(self):
-        pass
-
-    def finalize_options(self):
-        pass
-
-    def run(self):
-        if getattr(self.distribution, 'salt_installing_m2crypto_windows', None) is None:
-            print('This command is not meant to be called on it\'s own')
-            exit(1)
-        import platform
-        from pip.utils import call_subprocess
-        from pip.utils.logging import indent_log
-        platform_bits, _ = platform.architecture()
-        with indent_log():
-            call_subprocess(
-                ['pip', 'install', '--egg', 'M2CryptoWin{0}'.format(platform_bits[:2])]
-            )
-
-
-=======
->>>>>>> 048b2ba3
 def uri_to_resource(resource_file):
     # ## Returns the URI for a resource
     # The basic case is that the resource is on saltstack.com
@@ -770,14 +740,6 @@
                 self.run_command('install-m2crypto-windows')
                 self.distribution.salt_installing_m2crypto_windows = None
 
-<<<<<<< HEAD
-            # Install PyWin32
-            self.distribution.salt_installing_pywin32_windows = True
-            self.run_command('install-pywin32-windows')
-            self.distribution.salt_installing_pywin32_windows = None
-
-=======
->>>>>>> 048b2ba3
             # Download the required DLLs
             self.distribution.salt_download_windows_dlls = True
             self.run_command('download-windows-dlls')
@@ -920,10 +882,6 @@
                                   'install_lib': InstallLib})
         if IS_WINDOWS_PLATFORM:
             self.cmdclass.update({'download-windows-dlls': DownloadWindowsDlls})
-<<<<<<< HEAD
-            self.cmdclass.update({'install-pywin32-windows': InstallPyWin32Wheel})
-=======
->>>>>>> 048b2ba3
             if __saltstack_version__.info < (2015, 8):  # pylint: disable=undefined-variable
                 self.cmdclass.update({'install-m2crypto-windows': InstallM2CryptoWindows})
 
@@ -1049,12 +1007,6 @@
     def _property_install_requires(self):
         install_requires = _parse_requirements_file(SALT_REQS)
 
-<<<<<<< HEAD
-        if IS_WINDOWS_PLATFORM:
-            return _parse_requirements_file(SALT_WINDOWS_REQS)
-
-=======
->>>>>>> 048b2ba3
         if self.salt_transport == 'zeromq':
             install_requires += _parse_requirements_file(SALT_ZEROMQ_REQS)
         elif self.salt_transport == 'raet':
