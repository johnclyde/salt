--- conflicted
+++ resolved
@@ -112,11 +112,7 @@
 selectors2==2.0.1         # via ncclient
 setproctitle==1.1.10
 singledispatch==3.4.0.3   # via tornado
-<<<<<<< HEAD
-six==1.12.0               # via cheroot, cherrypy, cryptography, docker, docker-pycreds, google-auth, junos-eznc, kubernetes, mock, more-itertools, moto, ncclient, pathlib2, pylxd, pyopenssl, pytest, python-dateutil, python-jose, pyvmomi, raet, responses, salttesting, singledispatch, tempora, websocket-client
-=======
-six==1.12.0               # via cheroot, cherrypy, cryptography, docker, docker-pycreds, google-auth, junos-eznc, kubernetes, mock, more-itertools, moto, ncclient, pathlib2, pygit2, pyopenssl, pytest, python-dateutil, python-jose, pyvmomi, raet, responses, salttesting, singledispatch, tempora, websocket-client
->>>>>>> fd639320
+six==1.12.0               # via cheroot, cherrypy, cryptography, docker, docker-pycreds, google-auth, junos-eznc, kubernetes, mock, more-itertools, moto, ncclient, pathlib2, pygit2, pylxd, pyopenssl, pytest, python-dateutil, python-jose, pyvmomi, raet, responses, salttesting, singledispatch, tempora, websocket-client
 smmap2==2.0.5             # via gitdb2
 strict-rfc3339==0.7
 supervisor==3.3.5 ; python_version < "3"
